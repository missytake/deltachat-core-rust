//! Context module

use std::collections::{BTreeMap, HashMap};
use std::ffi::OsString;
use std::ops::Deref;

use anyhow::anyhow;
use async_std::path::{Path, PathBuf};
use async_std::sync::{channel, Arc, Mutex, Receiver, RwLock, Sender};
use crossbeam_channel::{unbounded, Receiver as SyncReceiver, Sender as SyncSender};

use crate::chat::*;
use crate::config::Config;
use crate::constants::*;
use crate::contact::*;
use crate::dc_tools::duration_to_str;
use crate::error::*;
use crate::events::Event;
use crate::job::{self, Action};
use crate::key::{DcKey, Key, SignedPublicKey};
use crate::login_param::LoginParam;
use crate::lot::Lot;
use crate::message::{self, Message, MessengerMessage, MsgId};
use crate::param::Params;
use crate::scheduler::Scheduler;
use crate::sql::Sql;
use std::time::SystemTime;

#[derive(Clone, Debug)]
pub struct Context {
    pub(crate) inner: Arc<InnerContext>,
}

impl Deref for Context {
    type Target = InnerContext;

    fn deref(&self) -> &Self::Target {
        &self.inner
    }
}

#[derive(Debug)]
pub struct InnerContext {
    /// Database file path
    pub(crate) dbfile: PathBuf,
    /// Blob directory path
    pub(crate) blobdir: PathBuf,
    pub(crate) sql: Sql,
    pub(crate) os_name: Option<String>,
    pub(crate) bob: RwLock<BobStatus>,
    pub(crate) last_smeared_timestamp: RwLock<i64>,
    pub(crate) running_state: RwLock<RunningState>,
    /// Mutex to avoid generating the key for the user more than once.
    pub(crate) generating_key_mutex: Mutex<()>,
    pub(crate) translated_stockstrings: RwLock<HashMap<usize, String>>,
    pub(crate) logs: (SyncSender<Event>, SyncReceiver<Event>),

    pub(crate) scheduler: RwLock<Scheduler>,

    creation_time: SystemTime,
}

#[derive(Debug)]
pub struct RunningState {
    pub ongoing_running: bool,
    shall_stop_ongoing: bool,
    cancel_sender: Option<Sender<()>>,
}

/// Return some info about deltachat-core
///
/// This contains information mostly about the library itself, the
/// actual keys and their values which will be present are not
/// guaranteed.  Calling [Context::get_info] also includes information
/// about the context on top of the information here.
pub fn get_info() -> BTreeMap<&'static str, String> {
    let mut res = BTreeMap::new();
    res.insert("deltachat_core_version", format!("v{}", &*DC_VERSION_STR));
    res.insert("sqlite_version", rusqlite::version().to_string());
    res.insert("arch", (std::mem::size_of::<usize>() * 8).to_string());
    res.insert("level", "awesome".into());
    res
}

impl Context {
    /// Creates new context.
    pub async fn new(os_name: String, dbfile: PathBuf) -> Result<Context> {
        // pretty_env_logger::try_init_timed().ok();

        let mut blob_fname = OsString::new();
        blob_fname.push(dbfile.file_name().unwrap_or_default());
        blob_fname.push("-blobs");
        let blobdir = dbfile.with_file_name(blob_fname);
        if !blobdir.exists().await {
            async_std::fs::create_dir_all(&blobdir).await?;
        }
        Context::with_blobdir(os_name, dbfile, blobdir).await
    }

    pub async fn with_blobdir(
        os_name: String,
        dbfile: PathBuf,
        blobdir: PathBuf,
    ) -> Result<Context> {
        ensure!(
            blobdir.is_dir().await,
            "Blobdir does not exist: {}",
            blobdir.display()
        );

        let inner = InnerContext {
            blobdir,
            dbfile,
            os_name: Some(os_name),
            running_state: RwLock::new(Default::default()),
            sql: Sql::new(),
            bob: RwLock::new(Default::default()),
            last_smeared_timestamp: RwLock::new(0),
            generating_key_mutex: Mutex::new(()),
            translated_stockstrings: RwLock::new(HashMap::new()),
            logs: unbounded(),
            scheduler: RwLock::new(Scheduler::Stopped),
            creation_time: std::time::SystemTime::now(),
        };

        let ctx = Context {
            inner: Arc::new(inner),
        };
        ensure!(
            ctx.sql.open(&ctx, &ctx.dbfile, false).await,
            "Failed opening sqlite database"
        );

        Ok(ctx)
    }

    pub async fn run(&self) {
        if self.is_running().await {
            return;
        }

        let l = &mut *self.inner.scheduler.write().await;
        l.run(self.clone());
    }

    pub async fn is_running(&self) -> bool {
        self.inner.is_running().await
    }

    pub async fn stop(&self) {
        self.inner.stop().await;
    }

    /// Returns a reference to the underlying SQL instance.
    ///
    /// Warning: this is only here for testing, not part of the public API.
    #[cfg(feature = "internals")]
    pub fn sql(&self) -> &Sql {
        &self.inner.sql
    }

    /// Returns database file path.
    pub fn get_dbfile(&self) -> &Path {
        self.dbfile.as_path()
    }

    /// Returns blob directory path.
    pub fn get_blobdir(&self) -> &Path {
        self.blobdir.as_path()
    }

    pub fn call_cb(&self, event: Event) {
        self.logs.0.send(event).expect("failed to send event");
    }

    pub fn get_next_event(&self) -> Result<Event> {
        let event = self.logs.1.recv().map_err(|err| anyhow!("{}", err))?;

        Ok(event)
    }

    // Ongoing process allocation/free/check

    pub async fn alloc_ongoing(&self) -> Result<Receiver<()>> {
        if self.has_ongoing().await {
            bail!("There is already another ongoing process running.");
        }

        let s_a = &self.running_state;
        let mut s = s_a.write().await;

        s.ongoing_running = true;
        s.shall_stop_ongoing = false;
        let (sender, receiver) = channel(1);
        s.cancel_sender = Some(sender);

        Ok(receiver)
    }

    pub async fn free_ongoing(&self) {
        let s_a = &self.running_state;
        let mut s = s_a.write().await;

        s.ongoing_running = false;
        s.shall_stop_ongoing = true;
        s.cancel_sender.take();
    }

    pub async fn has_ongoing(&self) -> bool {
        let s_a = &self.running_state;
        let s = s_a.read().await;

        s.ongoing_running || !s.shall_stop_ongoing
    }

    /// Signal an ongoing process to stop.
    pub async fn stop_ongoing(&self) {
        let s_a = &self.running_state;
        let mut s = s_a.write().await;
        if let Some(cancel) = s.cancel_sender.take() {
            cancel.send(()).await;
        }

        if s.ongoing_running && !s.shall_stop_ongoing {
            info!(self, "Signaling the ongoing process to stop ASAP.",);
            s.shall_stop_ongoing = true;
        } else {
            info!(self, "No ongoing process to stop.",);
        };
    }

    pub async fn shall_stop_ongoing(&self) -> bool {
        self.running_state.read().await.shall_stop_ongoing
    }

    /*******************************************************************************
     * UI chat/message related API
     ******************************************************************************/

    pub async fn get_info(&self) -> BTreeMap<&'static str, String> {
        let unset = "0";
        let l = LoginParam::from_database(self, "").await;
        let l2 = LoginParam::from_database(self, "configured_").await;
        let displayname = self.get_config(Config::Displayname).await;
        let chats = get_chat_cnt(self).await as usize;
        let real_msgs = message::get_real_msg_cnt(self).await as usize;
        let deaddrop_msgs = message::get_deaddrop_msg_cnt(self).await as usize;
        let contacts = Contact::get_real_cnt(self).await as usize;
        let is_configured = self.get_config_int(Config::Configured).await;
        let dbversion = self
            .sql
            .get_raw_config_int(self, "dbversion")
            .await
            .unwrap_or_default();
<<<<<<< HEAD

        let e2ee_enabled = self.get_config_int(Config::E2eeEnabled).await;
        let mdns_enabled = self.get_config_int(Config::MdnsEnabled).await;
        let bcc_self = self.get_config_int(Config::BccSelf).await;
=======
        let journal_mode = self
            .sql
            .query_get_value(self, "PRAGMA journal_mode;", rusqlite::NO_PARAMS)
            .unwrap_or_else(|| "unknown".to_string());
        let e2ee_enabled = self.get_config_int(Config::E2eeEnabled);
        let mdns_enabled = self.get_config_int(Config::MdnsEnabled);
        let bcc_self = self.get_config_int(Config::BccSelf);

        let prv_key_cnt: Option<isize> =
            self.sql
                .query_get_value(self, "SELECT COUNT(*) FROM keypairs;", rusqlite::NO_PARAMS);
>>>>>>> 6483b8c1

        let prv_key_cnt: Option<isize> = self
            .sql
            .query_get_value(self, "SELECT COUNT(*) FROM keypairs;", paramsv![])
            .await;

        let pub_key_cnt: Option<isize> = self
            .sql
            .query_get_value(self, "SELECT COUNT(*) FROM acpeerstates;", paramsv![])
            .await;
        let fingerprint_str = match SignedPublicKey::load_self(self).await {
            Ok(key) => Key::from(key).fingerprint(),
            Err(err) => format!("<key failure: {}>", err),
        };

        let inbox_watch = self.get_config_int(Config::InboxWatch).await;
        let sentbox_watch = self.get_config_int(Config::SentboxWatch).await;
        let mvbox_watch = self.get_config_int(Config::MvboxWatch).await;
        let mvbox_move = self.get_config_int(Config::MvboxMove).await;
        let folders_configured = self
            .sql
            .get_raw_config_int(self, "folders_configured")
            .await
            .unwrap_or_default();

        let configured_sentbox_folder = self
            .sql
            .get_raw_config(self, "configured_sentbox_folder")
            .await
            .unwrap_or_else(|| "<unset>".to_string());
        let configured_mvbox_folder = self
            .sql
            .get_raw_config(self, "configured_mvbox_folder")
            .await
            .unwrap_or_else(|| "<unset>".to_string());

        let mut res = get_info();
        res.insert("number_of_chats", chats.to_string());
        res.insert("number_of_chat_messages", real_msgs.to_string());
        res.insert("messages_in_contact_requests", deaddrop_msgs.to_string());
        res.insert("number_of_contacts", contacts.to_string());
        res.insert("database_dir", self.get_dbfile().display().to_string());
        res.insert("database_version", dbversion.to_string());
        res.insert("journal_mode", journal_mode);
        res.insert("blobdir", self.get_blobdir().display().to_string());
        res.insert("display_name", displayname.unwrap_or_else(|| unset.into()));
        res.insert(
            "selfavatar",
            self.get_config(Config::Selfavatar)
                .await
                .unwrap_or_else(|| "<unset>".to_string()),
        );
        res.insert("is_configured", is_configured.to_string());
        res.insert("entered_account_settings", l.to_string());
        res.insert("used_account_settings", l2.to_string());
        res.insert("inbox_watch", inbox_watch.to_string());
        res.insert("sentbox_watch", sentbox_watch.to_string());
        res.insert("mvbox_watch", mvbox_watch.to_string());
        res.insert("mvbox_move", mvbox_move.to_string());
        res.insert("folders_configured", folders_configured.to_string());
        res.insert("configured_sentbox_folder", configured_sentbox_folder);
        res.insert("configured_mvbox_folder", configured_mvbox_folder);
        res.insert("mdns_enabled", mdns_enabled.to_string());
        res.insert("e2ee_enabled", e2ee_enabled.to_string());
        res.insert("bcc_self", bcc_self.to_string());
        res.insert(
            "private_key_count",
            prv_key_cnt.unwrap_or_default().to_string(),
        );
        res.insert(
            "public_key_count",
            pub_key_cnt.unwrap_or_default().to_string(),
        );
        res.insert("fingerprint", fingerprint_str);

        let elapsed = self.creation_time.elapsed();
        res.insert("uptime", duration_to_str(elapsed.unwrap_or_default()));

        res
    }

    pub async fn get_fresh_msgs(&self) -> Vec<MsgId> {
        let show_deaddrop: i32 = 0;
        self.sql
            .query_map(
                concat!(
                    "SELECT m.id",
                    " FROM msgs m",
                    " LEFT JOIN contacts ct",
                    "        ON m.from_id=ct.id",
                    " LEFT JOIN chats c",
                    "        ON m.chat_id=c.id",
                    " WHERE m.state=?",
                    "   AND m.hidden=0",
                    "   AND m.chat_id>?",
                    "   AND ct.blocked=0",
                    "   AND (c.blocked=0 OR c.blocked=?)",
                    " ORDER BY m.timestamp DESC,m.id DESC;"
                ),
                paramsv![10, 9, if 0 != show_deaddrop { 2 } else { 0 }],
                |row| row.get::<_, MsgId>(0),
                |rows| {
                    let mut ret = Vec::new();
                    for row in rows {
                        ret.push(row?);
                    }
                    Ok(ret)
                },
            )
            .await
            .unwrap_or_default()
    }

    #[allow(non_snake_case)]
    pub async fn search_msgs(&self, chat_id: ChatId, query: impl AsRef<str>) -> Vec<MsgId> {
        let real_query = query.as_ref().trim();
        if real_query.is_empty() {
            return Vec::new();
        }
        let strLikeInText = format!("%{}%", real_query);
        let strLikeBeg = format!("{}%", real_query);

        let query = if !chat_id.is_unset() {
            concat!(
                "SELECT m.id AS id, m.timestamp AS timestamp",
                " FROM msgs m",
                " LEFT JOIN contacts ct",
                "        ON m.from_id=ct.id",
                " WHERE m.chat_id=?",
                "   AND m.hidden=0",
                "   AND ct.blocked=0",
                "   AND (txt LIKE ? OR ct.name LIKE ?)",
                " ORDER BY m.timestamp,m.id;"
            )
        } else {
            concat!(
                "SELECT m.id AS id, m.timestamp AS timestamp",
                " FROM msgs m",
                " LEFT JOIN contacts ct",
                "        ON m.from_id=ct.id",
                " LEFT JOIN chats c",
                "        ON m.chat_id=c.id",
                " WHERE m.chat_id>9",
                "   AND m.hidden=0",
                "   AND (c.blocked=0 OR c.blocked=?)",
                "   AND ct.blocked=0",
                "   AND (m.txt LIKE ? OR ct.name LIKE ?)",
                " ORDER BY m.timestamp DESC,m.id DESC;"
            )
        };

        self.sql
            .query_map(
                query,
                paramsv![chat_id, strLikeInText, strLikeBeg],
                |row| row.get::<_, MsgId>("id"),
                |rows| {
                    let mut ret = Vec::new();
                    for id in rows {
                        ret.push(id?);
                    }
                    Ok(ret)
                },
            )
            .await
            .unwrap_or_default()
    }

    pub fn is_inbox(&self, folder_name: impl AsRef<str>) -> bool {
        folder_name.as_ref() == "INBOX"
    }

    pub async fn is_sentbox(&self, folder_name: impl AsRef<str>) -> bool {
        let sentbox_name = self
            .sql
            .get_raw_config(self, "configured_sentbox_folder")
            .await;
        if let Some(name) = sentbox_name {
            name == folder_name.as_ref()
        } else {
            false
        }
    }

    pub async fn is_mvbox(&self, folder_name: impl AsRef<str>) -> bool {
        let mvbox_name = self
            .sql
            .get_raw_config(self, "configured_mvbox_folder")
            .await;

        if let Some(name) = mvbox_name {
            name == folder_name.as_ref()
        } else {
            false
        }
    }

    pub async fn do_heuristics_moves(&self, folder: &str, msg_id: MsgId) {
        if !self.get_config_bool(Config::MvboxMove).await {
            return;
        }

        if self.is_mvbox(folder).await {
            return;
        }
        if let Ok(msg) = Message::load_from_db(self, msg_id).await {
            if msg.is_setupmessage() {
                // do not move setup messages;
                // there may be a non-delta device that wants to handle it
                return;
            }

            match msg.is_dc_message {
                MessengerMessage::No => {}
                MessengerMessage::Yes | MessengerMessage::Reply => {
                    job::add(
                        self,
                        Action::MoveMsg,
                        msg.id.to_u32() as i32,
                        Params::new(),
                        0,
                    )
                    .await;
                }
            }
        }
    }
}

impl InnerContext {
    async fn is_running(&self) -> bool {
        self.scheduler.read().await.is_running()
    }

    async fn stop(&self) {
        if self.is_running().await {
            let token = {
                let lock = &*self.scheduler.read().await;
                lock.pre_stop().await
            };
            {
                let lock = &mut *self.scheduler.write().await;
                lock.stop(token).await;
            }
        }
    }
}

impl Default for RunningState {
    fn default() -> Self {
        RunningState {
            ongoing_running: false,
            shall_stop_ongoing: true,
            cancel_sender: None,
        }
    }
}

#[derive(Debug, Default)]
pub(crate) struct BobStatus {
    pub expects: i32,
    pub status: i32,
    pub qr_scan: Option<Lot>,
}

pub fn get_version_str() -> &'static str {
    &DC_VERSION_STR
}

#[cfg(test)]
mod tests {
    use super::*;

    use crate::test_utils::*;

    #[async_std::test]
    async fn test_wrong_db() {
        let tmp = tempfile::tempdir().unwrap();
        let dbfile = tmp.path().join("db.sqlite");
        std::fs::write(&dbfile, b"123").unwrap();
        let res = Context::new("FakeOs".into(), dbfile.into()).await;
        assert!(res.is_err());
    }

    #[async_std::test]
    async fn test_get_fresh_msgs() {
        let t = dummy_context().await;
        let fresh = t.ctx.get_fresh_msgs().await;
        assert!(fresh.is_empty())
    }

    #[async_std::test]
    async fn test_blobdir_exists() {
        let tmp = tempfile::tempdir().unwrap();
        let dbfile = tmp.path().join("db.sqlite");
        Context::new("FakeOS".into(), dbfile.into()).await.unwrap();
        let blobdir = tmp.path().join("db.sqlite-blobs");
        assert!(blobdir.is_dir());
    }

    #[async_std::test]
    async fn test_wrong_blogdir() {
        let tmp = tempfile::tempdir().unwrap();
        let dbfile = tmp.path().join("db.sqlite");
        let blobdir = tmp.path().join("db.sqlite-blobs");
        std::fs::write(&blobdir, b"123").unwrap();
        let res = Context::new("FakeOS".into(), dbfile.into()).await;
        assert!(res.is_err());
    }

    #[async_std::test]
    async fn test_sqlite_parent_not_exists() {
        let tmp = tempfile::tempdir().unwrap();
        let subdir = tmp.path().join("subdir");
        let dbfile = subdir.join("db.sqlite");
        let dbfile2 = dbfile.clone();
        Context::new("FakeOS".into(), dbfile.into()).await.unwrap();
        assert!(subdir.is_dir());
        assert!(dbfile2.is_file());
    }

    #[async_std::test]
    async fn test_with_empty_blobdir() {
        let tmp = tempfile::tempdir().unwrap();
        let dbfile = tmp.path().join("db.sqlite");
        let blobdir = PathBuf::new();
        let res = Context::with_blobdir("FakeOS".into(), dbfile.into(), blobdir.into()).await;
        assert!(res.is_err());
    }

    #[async_std::test]
    async fn test_with_blobdir_not_exists() {
        let tmp = tempfile::tempdir().unwrap();
        let dbfile = tmp.path().join("db.sqlite");
        let blobdir = tmp.path().join("blobs");
        let res = Context::with_blobdir("FakeOS".into(), dbfile.into(), blobdir.into()).await;
        assert!(res.is_err());
    }

    #[async_std::test]
    async fn no_crashes_on_context_deref() {
        let t = dummy_context().await;
        std::mem::drop(t.ctx);
    }

    #[async_std::test]
    async fn test_get_info() {
        let t = dummy_context().await;

        let info = t.ctx.get_info().await;
        assert!(info.get("database_dir").is_some());
    }

    #[test]
    fn test_get_info_no_context() {
        let info = get_info();
        assert!(info.get("deltachat_core_version").is_some());
        assert!(info.get("database_dir").is_none());
        assert_eq!(info.get("level").unwrap(), "awesome");
    }
}<|MERGE_RESOLUTION|>--- conflicted
+++ resolved
@@ -252,24 +252,14 @@
             .get_raw_config_int(self, "dbversion")
             .await
             .unwrap_or_default();
-<<<<<<< HEAD
-
+        let journal_mode = self
+            .sql
+            .query_get_value(self, "PRAGMA journal_mode;", paramsv![])
+            .await
+            .unwrap_or_else(|| "unknown".to_string());
         let e2ee_enabled = self.get_config_int(Config::E2eeEnabled).await;
         let mdns_enabled = self.get_config_int(Config::MdnsEnabled).await;
         let bcc_self = self.get_config_int(Config::BccSelf).await;
-=======
-        let journal_mode = self
-            .sql
-            .query_get_value(self, "PRAGMA journal_mode;", rusqlite::NO_PARAMS)
-            .unwrap_or_else(|| "unknown".to_string());
-        let e2ee_enabled = self.get_config_int(Config::E2eeEnabled);
-        let mdns_enabled = self.get_config_int(Config::MdnsEnabled);
-        let bcc_self = self.get_config_int(Config::BccSelf);
-
-        let prv_key_cnt: Option<isize> =
-            self.sql
-                .query_get_value(self, "SELECT COUNT(*) FROM keypairs;", rusqlite::NO_PARAMS);
->>>>>>> 6483b8c1
 
         let prv_key_cnt: Option<isize> = self
             .sql
