use itertools::join;
use num_traits::FromPrimitive;
use sha2::{Digest, Sha256};

use mailparse::SingleInfo;

use crate::chat::{self, Chat, ChatId};
use crate::config::Config;
use crate::constants::*;
use crate::contact::*;
use crate::context::Context;
use crate::dc_tools::*;
use crate::error::{bail, ensure, Result};
use crate::events::Event;
use crate::headerdef::HeaderDef;
use crate::job::{self, Action};
use crate::message::{self, MessageState, MessengerMessage, MsgId};
use crate::mimeparser::*;
use crate::param::*;
use crate::peerstate::*;
use crate::securejoin::{self, handle_securejoin_handshake, observe_securejoin_on_other_device};
use crate::stock::StockMessage;
use crate::{contact, location};

// IndexSet is like HashSet but maintains order of insertion
type ContactIds = indexmap::IndexSet<u32>;

#[derive(Debug, PartialEq, Eq)]
enum CreateEvent {
    MsgsChanged,
    IncomingMsg,
}

/// Receive a message and add it to the database.
<<<<<<< HEAD
pub async fn dc_receive_imf(
=======
///
/// Returns an error on recoverable errors, e.g. database errors. In this case,
/// message parsing should be retried later. If message itself is wrong, logs
/// the error and returns success.
pub fn dc_receive_imf(
>>>>>>> 3ee81cbe
    context: &Context,
    imf_raw: &[u8],
    server_folder: impl AsRef<str>,
    server_uid: u32,
    seen: bool,
) -> Result<()> {
    info!(
        context,
        "Receiving message {}/{}...",
        if !server_folder.as_ref().is_empty() {
            server_folder.as_ref()
        } else {
            "?"
        },
        server_uid,
    );

    if std::env::var(crate::DCC_MIME_DEBUG).unwrap_or_default() == "2" {
        info!(context, "dc_receive_imf: incoming message mime-body:");
        println!("{}", String::from_utf8_lossy(imf_raw));
    }

<<<<<<< HEAD
    let mut mime_parser = MimeMessage::from_bytes(context, imf_raw).await?;
=======
    let mut mime_parser = match MimeMessage::from_bytes(context, imf_raw) {
        Err(err) => {
            warn!(context, "dc_receive_imf: can't parse MIME: {}", err);
            return Ok(());
        }
        Ok(mime_parser) => mime_parser,
    };
>>>>>>> 3ee81cbe

    // we can not add even an empty record if we have no info whatsoever
    if !mime_parser.has_headers() {
        warn!(context, "dc_receive_imf: no headers found");
        return Ok(());
    }

    // the function returns the number of created messages in the database
    let mut chat_id = ChatId::new(0);
    let mut hidden = false;

    let mut needs_delete_job = false;
    let mut insert_msg_id = MsgId::new_unset();

    let mut sent_timestamp = 0;
    let mut created_db_entries = Vec::new();
    let mut create_event_to_send = Some(CreateEvent::MsgsChanged);

    // helper method to handle early exit and memory cleanup
    let cleanup = |context: &Context,
                   create_event_to_send: &Option<CreateEvent>,
                   created_db_entries: Vec<(ChatId, MsgId)>| {
        if let Some(create_event_to_send) = create_event_to_send {
            for (chat_id, msg_id) in created_db_entries {
                let event = match create_event_to_send {
                    CreateEvent::MsgsChanged => Event::MsgsChanged { msg_id, chat_id },
                    CreateEvent::IncomingMsg => Event::IncomingMsg { msg_id, chat_id },
                };
                context.call_cb(event);
            }
        }
    };

    if let Some(value) = mime_parser.get(HeaderDef::Date) {
        // is not yet checked against bad times! we do this later if we have the database information.
        sent_timestamp = mailparse::dateparse(value).unwrap_or_default();
    }

    // get From: (it can be an address list!) and check if it is known (for known From:'s we add
    // the other To:/Cc: in the 3rd pass)
    // or if From: is equal to SELF (in this case, it is any outgoing messages,
    // we do not check Return-Path any more as this is unreliable, see
    // https://github.com/deltachat/deltachat-core/issues/150)
    let (from_id, from_id_blocked, incoming_origin) =
<<<<<<< HEAD
        if let Some(field_from) = mime_parser.get(HeaderDef::From_) {
            from_field_to_contact_id(context, field_from).await?
        } else {
            (0, false, Origin::Unknown)
        };
    let incoming = from_id != DC_CONTACT_ID_SELF;

    let mut to_ids = ContactIds::new();
    for header_def in &[HeaderDef::To, HeaderDef::Cc] {
        if let Some(field) = mime_parser.get(header_def.clone()) {
            to_ids.extend(
                &dc_add_or_lookup_contacts_by_address_list(
                    context,
                    &field,
                    if !incoming {
                        Origin::OutgoingTo
                    } else if incoming_origin.is_known() {
                        Origin::IncomingTo
                    } else {
                        Origin::IncomingUnknownTo
                    },
                )
                .await?,
            );
        }
    }
=======
        from_field_to_contact_id(context, &mime_parser.from)?;

    let incoming = from_id != DC_CONTACT_ID_SELF;

    let mut to_ids = ContactIds::new();

    to_ids.extend(&dc_add_or_lookup_contacts_by_address_list(
        context,
        &mime_parser.recipients,
        if !incoming {
            Origin::OutgoingTo
        } else if incoming_origin.is_known() {
            Origin::IncomingTo
        } else {
            Origin::IncomingUnknownTo
        },
    )?);
>>>>>>> 3ee81cbe

    // Add parts

    let rfc724_mid = match mime_parser.get_rfc724_mid() {
        Some(x) => x,
        None => {
            // missing Message-IDs may come if the mail was set from this account with another
            // client that relies in the SMTP server to generate one.
            // true eg. for the Webmailer used in all-inkl-KAS
            match dc_create_incoming_rfc724_mid(sent_timestamp, from_id, &to_ids) {
                Some(x) => x,
                None => {
                    bail!("No Message-Id found and could not create incoming rfc724_mid");
                }
            }
        }
    };
    if mime_parser.parts.last().is_some() {
        if let Err(err) = add_parts(
            context,
            &mut mime_parser,
            imf_raw,
            incoming,
            incoming_origin,
            server_folder.as_ref(),
            server_uid,
            &to_ids,
            &rfc724_mid,
            &mut sent_timestamp,
            from_id,
            from_id_blocked,
            &mut hidden,
            &mut chat_id,
            seen,
            &mut needs_delete_job,
            &mut insert_msg_id,
            &mut created_db_entries,
            &mut create_event_to_send,
        )
        .await
        {
            cleanup(context, &create_event_to_send, created_db_entries);
            bail!("add_parts error: {:?}", err);
        }
    } else {
        // there are parts in this message, do some basic calculations so that the variables
        // are correct in the further processing
        if sent_timestamp > time() {
            sent_timestamp = time()
        }
    }

    if mime_parser.location_kml.is_some() || mime_parser.message_kml.is_some() {
        save_locations(
            context,
            &mime_parser,
            chat_id,
            from_id,
            insert_msg_id,
            hidden,
        )
        .await;
    }

    if let Some(avatar_action) = &mime_parser.user_avatar {
        match contact::set_profile_image(&context, from_id, avatar_action).await {
            Ok(()) => {
                context.call_cb(Event::ChatModified(chat_id));
            }
            Err(err) => {
                warn!(context, "reveive_imf cannot update profile image: {}", err);
            }
        };
    }

    // Get user-configured server deletion
    let delete_server_after = context.get_config_delete_server_after().await;

    if !created_db_entries.is_empty() {
        if needs_delete_job || delete_server_after == Some(0) {
            for db_entry in &created_db_entries {
                job::add(
                    context,
                    Action::DeleteMsgOnImap,
                    db_entry.1.to_u32() as i32,
                    Params::new(),
                    0,
                )
                .await;
            }
        } else {
            // Move message if we don't delete it immediately.
            context
                .do_heuristics_moves(server_folder.as_ref(), insert_msg_id)
                .await;
        }
    }

    info!(
        context,
        "received message {} has Message-Id: {}", server_uid, rfc724_mid
    );

    cleanup(context, &create_event_to_send, created_db_entries);

    mime_parser
        .handle_reports(context, from_id, sent_timestamp)
        .await;

    Ok(())
}

/// Converts "From" field to contact id.
///
/// Also returns whether it is blocked or not and its origin.
pub async fn from_field_to_contact_id(
    context: &Context,
    from_address_list: &[SingleInfo],
) -> Result<(u32, bool, Origin)> {
    let from_ids = dc_add_or_lookup_contacts_by_address_list(
        context,
        from_address_list,
        Origin::IncomingUnknownFrom,
    )
    .await?;

    if from_ids.contains(&DC_CONTACT_ID_SELF) {
        Ok((DC_CONTACT_ID_SELF, false, Origin::OutgoingBcc))
    } else if !from_ids.is_empty() {
        if from_ids.len() > 1 {
            warn!(
                context,
                "mail has more than one From address, only using first: {:?}", from_address_list
            );
        }
        let from_id = from_ids.get_index(0).cloned().unwrap_or_default();

        let mut from_id_blocked = false;
        let mut incoming_origin = Origin::Unknown;
        if let Ok(contact) = Contact::load_from_db(context, from_id).await {
            from_id_blocked = contact.blocked;
            incoming_origin = contact.origin;
        }
        Ok((from_id, from_id_blocked, incoming_origin))
    } else {
        warn!(
            context,
            "mail has an empty From header: {:?}", from_address_list
        );
        // if there is no from given, from_id stays 0 which is just fine. These messages
        // are very rare, however, we have to add them to the database (they go to the
        // "deaddrop" chat) to avoid a re-download from the server. See also [**]

        Ok((0, false, Origin::Unknown))
    }
}

#[allow(clippy::too_many_arguments, clippy::cognitive_complexity)]
async fn add_parts(
    context: &Context,
    mut mime_parser: &mut MimeMessage,
    imf_raw: &[u8],
    incoming: bool,
    incoming_origin: Origin,
    server_folder: impl AsRef<str>,
    server_uid: u32,
    to_ids: &ContactIds,
    rfc724_mid: &str,
    sent_timestamp: &mut i64,
    from_id: u32,
    from_id_blocked: bool,
    hidden: &mut bool,
    chat_id: &mut ChatId,
    seen: bool,
    needs_delete_job: &mut bool,
    insert_msg_id: &mut MsgId,
    created_db_entries: &mut Vec<(ChatId, MsgId)>,
    create_event_to_send: &mut Option<CreateEvent>,
) -> Result<()> {
    let mut state: MessageState;
    let mut chat_id_blocked = Blocked::Not;
    let mut sort_timestamp = 0;
    let mut rcvd_timestamp = 0;
    let mut mime_in_reply_to = String::new();
    let mut mime_references = String::new();
    let mut incoming_origin = incoming_origin;

    // check, if the mail is already in our database - if so, just update the folder/uid
    // (if the mail was moved around) and finish. (we may get a mail twice eg. if it is
    // moved between folders. make sure, this check is done eg. before securejoin-processing) */
<<<<<<< HEAD
    if let Ok((old_server_folder, old_server_uid, _)) =
        message::rfc724_mid_exists(context, &rfc724_mid).await
=======
    if let Some((old_server_folder, old_server_uid, _)) =
        message::rfc724_mid_exists(context, &rfc724_mid)?
>>>>>>> 3ee81cbe
    {
        if old_server_folder != server_folder.as_ref() || old_server_uid != server_uid {
            message::update_server_uid(context, &rfc724_mid, server_folder.as_ref(), server_uid)
                .await;
        }

        warn!(context, "Message already in DB");
        return Ok(());
    }

    let mut msgrmsg = if mime_parser.has_chat_version() {
        MessengerMessage::Yes
    } else if is_reply_to_messenger_message(context, mime_parser).await {
        MessengerMessage::Reply
    } else {
        MessengerMessage::No
    };
    // incoming non-chat messages may be discarded
    let mut allow_creation = true;
    let show_emails =
        ShowEmails::from_i32(context.get_config_int(Config::ShowEmails).await).unwrap_or_default();
    if mime_parser.is_system_message != SystemMessage::AutocryptSetupMessage
        && msgrmsg == MessengerMessage::No
    {
        // this message is a classic email not a chat-message nor a reply to one
        match show_emails {
            ShowEmails::Off => {
                *chat_id = ChatId::new(DC_CHAT_ID_TRASH);
                allow_creation = false;
            }
            ShowEmails::AcceptedContacts => allow_creation = false,
            ShowEmails::All => {}
        }
    }

    // check if the message introduces a new chat:
    // - outgoing messages introduce a chat with the first to: address if they are sent by a messenger
    // - incoming messages introduce a chat only for known contacts if they are sent by a messenger
    // (of course, the user can add other chats manually later)
    let to_id: u32;

    if incoming {
        state = if seen {
            MessageState::InSeen
        } else {
            MessageState::InFresh
        };
        to_id = DC_CONTACT_ID_SELF;

        // handshake may mark contacts as verified and must be processed before chats are created
        if mime_parser.get(HeaderDef::SecureJoin).is_some() {
            msgrmsg = MessengerMessage::Yes; // avoid discarding by show_emails setting
            *chat_id = ChatId::new(0);
            allow_creation = true;
            match handle_securejoin_handshake(context, mime_parser, from_id).await {
                Ok(securejoin::HandshakeMessage::Done) => {
                    *hidden = true;
                    *needs_delete_job = true;
                    state = MessageState::InSeen;
                }
                Ok(securejoin::HandshakeMessage::Ignore) => {
                    *hidden = true;
                    state = MessageState::InSeen;
                }
                Ok(securejoin::HandshakeMessage::Propagate) => {
                    // process messages as "member added" normally
                }
                Err(err) => {
                    *hidden = true;
<<<<<<< HEAD
                    context.bob.write().await.status = 0; // secure-join failed
                    context.stop_ongoing().await;
                    error!(context, "Error in Secure-Join message handling: {}", err);
=======
                    context.bob.write().unwrap().status = 0; // secure-join failed
                    context.stop_ongoing();
                    warn!(context, "Error in Secure-Join message handling: {}", err);
                    return Ok(());
>>>>>>> 3ee81cbe
                }
            }
        }

        let (test_normal_chat_id, test_normal_chat_id_blocked) =
            chat::lookup_by_contact_id(context, from_id)
                .await
                .unwrap_or_default();

        // get the chat_id - a chat_id here is no indicator that the chat is displayed in the normal list,
        // it might also be blocked and displayed in the deaddrop as a result
        if chat_id.is_unset() {
            // try to create a group
            // (groups appear automatically only if the _sender_ is known, see core issue #54)

            let create_blocked =
                if !test_normal_chat_id.is_unset() && test_normal_chat_id_blocked == Blocked::Not {
                    Blocked::Not
                } else {
                    Blocked::Deaddrop
                };

            let (new_chat_id, new_chat_id_blocked) = create_or_lookup_group(
                context,
                &mut mime_parser,
                if test_normal_chat_id.is_unset() {
                    allow_creation
                } else {
                    true
                },
                create_blocked,
                from_id,
                to_ids,
            )
            .await?;
            *chat_id = new_chat_id;
            chat_id_blocked = new_chat_id_blocked;
            if !chat_id.is_unset()
                && chat_id_blocked != Blocked::Not
                && create_blocked == Blocked::Not
            {
                new_chat_id.unblock(context).await;
                chat_id_blocked = Blocked::Not;
            }
        }

        if chat_id.is_unset() {
            // check if the message belongs to a mailing list
            if mime_parser.is_mailinglist_message() {
                *chat_id = ChatId::new(DC_CHAT_ID_TRASH);
                info!(context, "Message belongs to a mailing list and is ignored.",);
            }
        }

        if chat_id.is_unset() {
            // try to create a normal chat
            let create_blocked = if from_id == to_id {
                Blocked::Not
            } else {
                Blocked::Deaddrop
            };

            if !test_normal_chat_id.is_unset() {
                *chat_id = test_normal_chat_id;
                chat_id_blocked = test_normal_chat_id_blocked;
            } else if allow_creation {
                let (id, bl) =
                    chat::create_or_lookup_by_contact_id(context, from_id, create_blocked)
                        .await
                        .unwrap_or_default();
                *chat_id = id;
                chat_id_blocked = bl;
            }
            if !chat_id.is_unset() && Blocked::Not != chat_id_blocked {
                if Blocked::Not == create_blocked {
                    chat_id.unblock(context).await;
                    chat_id_blocked = Blocked::Not;
                } else if is_reply_to_known_message(context, mime_parser).await {
                    // we do not want any chat to be created implicitly.  Because of the origin-scale-up,
                    // the contact requests will pop up and this should be just fine.
                    Contact::scaleup_origin_by_id(context, from_id, Origin::IncomingReplyTo).await;
                    info!(
                        context,
                        "Message is a reply to a known message, mark sender as known.",
                    );
                    if !incoming_origin.is_known() {
                        incoming_origin = Origin::IncomingReplyTo;
                    }
                }
            }
        }
        if chat_id.is_unset() {
            // maybe from_id is null or sth. else is suspicious, move message to trash
            *chat_id = ChatId::new(DC_CHAT_ID_TRASH);
        }

        // if the chat_id is blocked,
        // for unknown senders and non-delta-messages set the state to NOTICED
        // to not result in a chatlist-contact-request (this would require the state FRESH)
        if Blocked::Not != chat_id_blocked
            && state == MessageState::InFresh
            && !incoming_origin.is_known()
            && msgrmsg == MessengerMessage::No
            && show_emails != ShowEmails::All
        {
            state = MessageState::InNoticed;
        }
    } else {
        // Outgoing

        // the mail is on the IMAP server, probably it is also delivered.
        // We cannot recreate other states (read, error).
        state = MessageState::OutDelivered;
        to_id = to_ids.get_index(0).cloned().unwrap_or_default();

        // handshake may mark contacts as verified and must be processed before chats are created
        if mime_parser.get(HeaderDef::SecureJoin).is_some() {
            msgrmsg = MessengerMessage::Yes; // avoid discarding by show_emails setting
            *chat_id = ChatId::new(0);
            allow_creation = true;
            match observe_securejoin_on_other_device(context, mime_parser, to_id) {
                Ok(securejoin::HandshakeMessage::Done)
                | Ok(securejoin::HandshakeMessage::Ignore) => {
                    *hidden = true;
                }
                Ok(securejoin::HandshakeMessage::Propagate) => {
                    // process messages as "member added" normally
                }
                Err(err) => {
                    *hidden = true;
                    warn!(context, "Error in Secure-Join watching: {}", err);
                    return Ok(());
                }
            }
        }

        if !to_ids.is_empty() {
            if chat_id.is_unset() {
                let (new_chat_id, new_chat_id_blocked) = create_or_lookup_group(
                    context,
                    &mut mime_parser,
                    allow_creation,
                    Blocked::Not,
                    from_id,
                    to_ids,
                )
                .await?;
                *chat_id = new_chat_id;
                chat_id_blocked = new_chat_id_blocked;
                // automatically unblock chat when the user sends a message
                if !chat_id.is_unset() && chat_id_blocked != Blocked::Not {
                    new_chat_id.unblock(context).await;
                    chat_id_blocked = Blocked::Not;
                }
            }
            if chat_id.is_unset() && allow_creation {
                let create_blocked = if MessengerMessage::No != msgrmsg
                    && !Contact::is_blocked_load(context, to_id).await
                {
                    Blocked::Not
                } else {
                    Blocked::Deaddrop
                };
                let (id, bl) = chat::create_or_lookup_by_contact_id(context, to_id, create_blocked)
                    .await
                    .unwrap_or_default();
                *chat_id = id;
                chat_id_blocked = bl;

                if !chat_id.is_unset()
                    && Blocked::Not != chat_id_blocked
                    && Blocked::Not == create_blocked
                {
                    chat_id.unblock(context).await;
                    chat_id_blocked = Blocked::Not;
                }
            }
        }
        let self_sent = from_id == DC_CONTACT_ID_SELF
            && to_ids.len() == 1
            && to_ids.contains(&DC_CONTACT_ID_SELF);

        if chat_id.is_unset() && self_sent {
            // from_id==to_id==DC_CONTACT_ID_SELF - this is a self-sent messages,
            // maybe an Autocrypt Setup Message
            let (id, bl) =
                chat::create_or_lookup_by_contact_id(context, DC_CONTACT_ID_SELF, Blocked::Not)
                    .await
                    .unwrap_or_default();
            *chat_id = id;
            chat_id_blocked = bl;

            if !chat_id.is_unset() && Blocked::Not != chat_id_blocked {
                chat_id.unblock(context).await;
                chat_id_blocked = Blocked::Not;
            }
        }
        if chat_id.is_unset() {
            *chat_id = ChatId::new(DC_CHAT_ID_TRASH);
        }
    }
    // correct message_timestamp, it should not be used before,
    // however, we cannot do this earlier as we need from_id to be set
    calc_timestamps(
        context,
        *chat_id,
        from_id,
        *sent_timestamp,
        !seen,
        &mut sort_timestamp,
        sent_timestamp,
        &mut rcvd_timestamp,
    )
    .await;

    // unarchive chat
    chat_id.unarchive(context).await?;

    // if the mime-headers should be saved, find out its size
    // (the mime-header ends with an empty line)
    let save_mime_headers = context.get_config_bool(Config::SaveMimeHeaders).await;
    if let Some(raw) = mime_parser.get(HeaderDef::InReplyTo) {
        mime_in_reply_to = raw.clone();
    }

    if let Some(raw) = mime_parser.get(HeaderDef::References) {
        mime_references = raw.clone();
    }

    // fine, so far.  now, split the message into simple parts usable as "short messages"
    // and add them to the database (mails sent by other messenger clients should result
    // into only one message; mails sent by other clients may result in several messages
    // (eg. one per attachment))
    let icnt = mime_parser.parts.len();

    let subject = mime_parser.get_subject().unwrap_or_default();

    let mut parts = std::mem::replace(&mut mime_parser.parts, Vec::new());
    let server_folder = server_folder.as_ref().to_string();
    let location_kml_is = mime_parser.location_kml.is_some();
    let is_system_message = mime_parser.is_system_message;
    let mime_headers = if save_mime_headers {
        Some(String::from_utf8_lossy(imf_raw).to_string())
    } else {
        None
    };
    let sent_timestamp = *sent_timestamp;
    let is_hidden = *hidden;
    let chat_id = *chat_id;
    let is_mdn = !mime_parser.reports.is_empty();

    // TODO: can this clone be avoided?
    let rfc724_mid = rfc724_mid.to_string();

    let (new_parts, ids, is_hidden) = context
        .sql
        .with_conn(move |mut conn| {
            let mut ids = Vec::with_capacity(parts.len());
            for part in &mut parts {
                let mut txt_raw = "".to_string();
                let mut is_hidden = is_hidden;

                let mut stmt = conn.prepare_cached(
                    "INSERT INTO msgs \
         (rfc724_mid, server_folder, server_uid, chat_id, from_id, to_id, timestamp, \
         timestamp_sent, timestamp_rcvd, type, state, msgrmsg,  txt, txt_raw, param, \
         bytes, hidden, mime_headers,  mime_in_reply_to, mime_references) \
         VALUES (?,?,?,?,?,?, ?,?,?,?,?,?, ?,?,?,?,?,?, ?,?);",
                )?;

                let is_location_kml = location_kml_is
                    && icnt == 1
                    && (part.msg == "-location-" || part.msg.is_empty());

                if is_mdn || is_location_kml {
                    is_hidden = true;
                    if state == MessageState::InFresh {
                        state = MessageState::InNoticed;
                    }
                }

                if part.typ == Viewtype::Text {
                    let msg_raw = part.msg_raw.as_ref().cloned().unwrap_or_default();
                    txt_raw = format!("{}\n\n{}", subject, msg_raw);
                }
                if is_system_message != SystemMessage::Unknown {
                    part.param.set_int(Param::Cmd, is_system_message as i32);
                }

                stmt.execute(paramsv![
                    rfc724_mid,
                    server_folder,
                    server_uid as i32,
                    chat_id,
                    from_id as i32,
                    to_id as i32,
                    sort_timestamp,
                    sent_timestamp,
                    rcvd_timestamp,
                    part.typ,
                    state,
                    msgrmsg,
                    part.msg,
                    // txt_raw might contain invalid utf8
                    txt_raw,
                    part.param.to_string(),
                    part.bytes as isize,
                    is_hidden,
                    mime_headers,
                    mime_in_reply_to,
                    mime_references,
                ])?;

                drop(stmt);
                ids.push(MsgId::new(crate::sql::get_rowid(
                    &mut conn,
                    "msgs",
                    "rfc724_mid",
                    &rfc724_mid,
                )?));
            }
            Ok((parts, ids, is_hidden))
        })
        .await?;

    if let Some(id) = ids.iter().last() {
        *insert_msg_id = *id;
    }

    *hidden = is_hidden;
    created_db_entries.extend(ids.iter().map(|id| (chat_id, *id)));
    mime_parser.parts = new_parts;

    info!(
        context,
        "Message has {} parts and is assigned to chat #{}.", icnt, chat_id,
    );

    // check event to send
    if chat_id.is_trash() || *hidden {
        *create_event_to_send = None;
    } else if incoming && state == MessageState::InFresh {
        if from_id_blocked {
            *create_event_to_send = None;
        } else if Blocked::Not != chat_id_blocked {
            *create_event_to_send = Some(CreateEvent::MsgsChanged);
        } else {
            *create_event_to_send = Some(CreateEvent::IncomingMsg);
        }
    }

    Ok(())
}

async fn save_locations(
    context: &Context,
    mime_parser: &MimeMessage,
    chat_id: ChatId,
    from_id: u32,
    insert_msg_id: MsgId,
    hidden: bool,
) {
    if chat_id.is_special() {
        return;
    }
    let mut location_id_written = false;
    let mut send_event = false;

    if mime_parser.message_kml.is_some() {
        let locations = &mime_parser.message_kml.as_ref().unwrap().locations;
        let newest_location_id = location::save(context, chat_id, from_id, locations, true)
            .await
            .unwrap_or_default();
        if 0 != newest_location_id
            && !hidden
            && location::set_msg_location_id(context, insert_msg_id, newest_location_id)
                .await
                .is_ok()
        {
            location_id_written = true;
            send_event = true;
        }
    }

    if mime_parser.location_kml.is_some() {
        if let Some(ref addr) = mime_parser.location_kml.as_ref().unwrap().addr {
            if let Ok(contact) = Contact::get_by_id(context, from_id).await {
                if contact.get_addr().to_lowercase() == addr.to_lowercase() {
                    let locations = &mime_parser.location_kml.as_ref().unwrap().locations;
                    let newest_location_id =
                        location::save(context, chat_id, from_id, locations, false)
                            .await
                            .unwrap_or_default();
                    if newest_location_id != 0 && !hidden && !location_id_written {
                        if let Err(err) = location::set_msg_location_id(
                            context,
                            insert_msg_id,
                            newest_location_id,
                        )
                        .await
                        {
                            error!(context, "Failed to set msg_location_id: {:?}", err);
                        }
                    }
                    send_event = true;
                }
            }
        }
    }
    if send_event {
        context.call_cb(Event::LocationChanged(Some(from_id)));
    }
}

#[allow(clippy::too_many_arguments)]
async fn calc_timestamps(
    context: &Context,
    chat_id: ChatId,
    from_id: u32,
    message_timestamp: i64,
    is_fresh_msg: bool,
    sort_timestamp: &mut i64,
    sent_timestamp: &mut i64,
    rcvd_timestamp: &mut i64,
) {
    *rcvd_timestamp = time();
    *sent_timestamp = message_timestamp;
    if *sent_timestamp > *rcvd_timestamp {
        *sent_timestamp = *rcvd_timestamp
    }
    *sort_timestamp = message_timestamp;
    if is_fresh_msg {
        let last_msg_time: Option<i64> = context
            .sql
            .query_get_value(
                context,
                "SELECT MAX(timestamp) FROM msgs WHERE chat_id=? and from_id!=? AND timestamp>=?",
                paramsv![chat_id, from_id as i32, *sort_timestamp],
            )
            .await;
        if let Some(last_msg_time) = last_msg_time {
            if last_msg_time > 0 && *sort_timestamp <= last_msg_time {
                *sort_timestamp = last_msg_time + 1;
            }
        }
    }
    if *sort_timestamp >= dc_smeared_time(context).await {
        *sort_timestamp = dc_create_smeared_timestamp(context).await;
    }
}

/// This function tries extracts the group-id from the message and returns the
/// corresponding chat_id. If the chat_id is not existent, it is created.
/// If the message contains groups commands (name, profile image, changed members),
/// they are executed as well.
///
/// if no group-id could be extracted from the message, create_or_lookup_adhoc_group() is called
/// which tries to create or find out the chat_id by:
/// - is there a group with the same recipients? if so, use this (if there are multiple, use the most recent one)
/// - create an ad-hoc group based on the recipient list
///
/// on success the function returns the found/created (chat_id, chat_blocked) tuple .
#[allow(non_snake_case, clippy::cognitive_complexity)]
async fn create_or_lookup_group(
    context: &Context,
    mime_parser: &mut MimeMessage,
    allow_creation: bool,
    create_blocked: Blocked,
    from_id: u32,
    to_ids: &ContactIds,
) -> Result<(ChatId, Blocked)> {
    let mut chat_id_blocked = Blocked::Not;
    let mut recreate_member_list = false;
    let mut send_EVENT_CHAT_MODIFIED = false;
    let mut X_MrAddToGrp = None;
    let mut X_MrGrpNameChanged = false;
    let mut better_msg: String = From::from("");

    if mime_parser.is_system_message == SystemMessage::LocationStreamingEnabled {
        better_msg = context
            .stock_system_msg(StockMessage::MsgLocationEnabled, "", "", from_id as u32)
            .await;
        set_better_msg(mime_parser, &better_msg);
    }

    let mut grpid = "".to_string();
    if let Some(optional_field) = mime_parser.get(HeaderDef::ChatGroupId) {
        grpid = optional_field.clone();
    }

    if grpid.is_empty() {
        if let Some(value) = mime_parser.get(HeaderDef::MessageId) {
            if let Some(extracted_grpid) = dc_extract_grpid_from_rfc724_mid(&value) {
                grpid = extracted_grpid.to_string();
            }
        }
        if grpid.is_empty() {
            if let Some(extracted_grpid) = extract_grpid(mime_parser, HeaderDef::InReplyTo) {
                grpid = extracted_grpid.to_string();
            } else if let Some(extracted_grpid) = extract_grpid(mime_parser, HeaderDef::References)
            {
                grpid = extracted_grpid.to_string();
            } else {
                return create_or_lookup_adhoc_group(
                    context,
                    mime_parser,
                    allow_creation,
                    create_blocked,
                    from_id,
                    to_ids,
                )
                .await
                .map_err(|err| {
                    info!(context, "could not create adhoc-group: {:?}", err);
                    err
                });
            }
        }
    }
    // now we have a grpid that is non-empty
    // but we might not know about this group

    let grpname = mime_parser.get(HeaderDef::ChatGroupName).cloned();
    let mut removed_id = 0;

<<<<<<< HEAD
    if let Some(optional_field) = mime_parser.get(HeaderDef::ChatGroupMemberRemoved).cloned() {
        X_MrRemoveFromGrp = Some(optional_field);
        mime_parser.is_system_message = SystemMessage::MemberRemovedFromGroup;
        let left_group = Contact::lookup_id_by_addr(context, X_MrRemoveFromGrp.as_ref().unwrap())
            .await
            == from_id as u32;
        better_msg = context
            .stock_system_msg(
                if left_group {
=======
    if let Some(removed_addr) = mime_parser.get(HeaderDef::ChatGroupMemberRemoved).cloned() {
        removed_id = Contact::lookup_id_by_addr(context, &removed_addr, Origin::Unknown);
        if removed_id == 0 {
            warn!(context, "removed {:?} has no contact_id", removed_addr);
        } else {
            mime_parser.is_system_message = SystemMessage::MemberRemovedFromGroup;
            better_msg = context.stock_system_msg(
                if removed_id == from_id as u32 {
>>>>>>> 3ee81cbe
                    StockMessage::MsgGroupLeft
                } else {
                    StockMessage::MsgDelMember
                },
<<<<<<< HEAD
                X_MrRemoveFromGrp.as_ref().unwrap(),
                "",
                from_id as u32,
            )
            .await
=======
                &removed_addr,
                "",
                from_id as u32,
            );
        }
>>>>>>> 3ee81cbe
    } else {
        let field = mime_parser.get(HeaderDef::ChatGroupMemberAdded).cloned();
        if let Some(optional_field) = field {
            mime_parser.is_system_message = SystemMessage::MemberAddedToGroup;
            better_msg = context
                .stock_system_msg(
                    StockMessage::MsgAddMember,
                    &optional_field,
                    "",
                    from_id as u32,
                )
                .await;
            X_MrAddToGrp = Some(optional_field);
        } else {
            let field = mime_parser.get(HeaderDef::ChatGroupNameChanged);
            if let Some(field) = field {
                X_MrGrpNameChanged = true;
                better_msg = context
                    .stock_system_msg(
                        StockMessage::MsgGrpName,
                        field,
                        if let Some(ref name) = grpname {
                            name
                        } else {
                            ""
                        },
                        from_id as u32,
                    )
                    .await;

                mime_parser.is_system_message = SystemMessage::GroupNameChanged;
            } else if let Some(value) = mime_parser.get(HeaderDef::ChatContent) {
                if value == "group-avatar-changed" {
                    if let Some(avatar_action) = &mime_parser.group_avatar {
                        // this is just an explicit message containing the group-avatar,
                        // apart from that, the group-avatar is send along with various other messages
                        mime_parser.is_system_message = SystemMessage::GroupImageChanged;
                        better_msg = context
                            .stock_system_msg(
                                match avatar_action {
                                    AvatarAction::Delete => StockMessage::MsgGrpImgDeleted,
                                    AvatarAction::Change(_) => StockMessage::MsgGrpImgChanged,
                                },
                                "",
                                "",
                                from_id as u32,
                            )
                            .await
                    }
                }
            }
        }
    }
    set_better_msg(mime_parser, &better_msg);

    // check, if we have a chat with this group ID
    let (mut chat_id, chat_id_verified, _blocked) = chat::get_chat_id_by_grpid(context, &grpid)
        .await
        .unwrap_or((ChatId::new(0), false, Blocked::Not));
    if !chat_id.is_error() {
        if chat_id_verified {
            if let Err(err) =
                check_verified_properties(context, mime_parser, from_id as u32, to_ids).await
            {
                warn!(context, "verification problem: {}", err);
                let s = format!("{}. See 'Info' for more details", err);
                mime_parser.repl_msg_by_error(s);
            }
        }
        if !chat::is_contact_in_chat(context, chat_id, from_id as u32).await {
            // The From-address is not part of this group.
            // It could be a new user or a DSN from a mailer-daemon.
            // in any case we do not want to recreate the member list
            // but still show the message as part of the chat.
            // After all, the sender has a reference/in-reply-to that
            // points to this chat.
            let s = context.stock_str(StockMessage::UnknownSenderForChat).await;
            mime_parser.repl_msg_by_error(s.to_string());
        }
    }

    // check if the group does not exist but should be created
    let group_explicitly_left = chat::is_group_explicitly_left(context, &grpid)
        .await
        .unwrap_or_default();
    let self_addr = context
        .get_config(Config::ConfiguredAddr)
        .await
        .unwrap_or_default();

    if chat_id.is_error()
            && !mime_parser.is_mailinglist_message()
            && !grpid.is_empty()
            && grpname.is_some()
            // otherwise, a pending "quit" message may pop up
            && removed_id == 0
            // re-create explicitly left groups only if ourself is re-added
            && (!group_explicitly_left
                || X_MrAddToGrp.is_some() && addr_cmp(&self_addr, X_MrAddToGrp.as_ref().unwrap()))
    {
        // group does not exist but should be created
        let create_verified = if mime_parser.get(HeaderDef::ChatVerified).is_some() {
            if let Err(err) =
                check_verified_properties(context, mime_parser, from_id as u32, to_ids).await
            {
                warn!(context, "verification problem: {}", err);
                let s = format!("{}. See 'Info' for more details", err);
                mime_parser.repl_msg_by_error(&s);
            }
            VerifiedStatus::Verified
        } else {
            VerifiedStatus::Unverified
        };

        if !allow_creation {
            info!(context, "creating group forbidden by caller");
            return Ok((ChatId::new(0), Blocked::Not));
        }

        chat_id = create_group_record(
            context,
            &grpid,
            grpname.as_ref().unwrap(),
            create_blocked,
            create_verified,
        )
        .await;
        chat_id_blocked = create_blocked;
        recreate_member_list = true;
    }

    // again, check chat_id
    if chat_id.is_special() {
        return if group_explicitly_left {
            Ok((ChatId::new(DC_CHAT_ID_TRASH), chat_id_blocked))
        } else {
            create_or_lookup_adhoc_group(
                context,
                mime_parser,
                allow_creation,
                create_blocked,
                from_id,
                to_ids,
            )
            .await
            .map_err(|err| {
                warn!(context, "failed to create ad-hoc group: {:?}", err);
                err
            })
        };
    }

    // We have a valid chat_id > DC_CHAT_ID_LAST_SPECIAL.
    //
    // However, it's possible that we got a non-DC message
    // and the user hit "reply" instead of "reply-all".
    // We heuristically detect this case and show
    // a placeholder-system-message to warn about this
    // and refer to "message-info" to see the message.
    // This is similar to how we show messages arriving
    // in verified chat using an un-verified key or cleartext.

    // XXX insert code in a different PR :)

    // execute group commands
    if X_MrAddToGrp.is_some() {
        recreate_member_list = true;
    } else if X_MrGrpNameChanged {
        if let Some(ref grpname) = grpname {
            if grpname.len() < 200 {
                info!(context, "updating grpname for chat {}", chat_id);
                if context
                    .sql
                    .execute(
                        "UPDATE chats SET name=? WHERE id=?;",
                        paramsv![grpname.to_string(), chat_id],
                    )
                    .await
                    .is_ok()
                {
                    context.call_cb(Event::ChatModified(chat_id));
                }
            }
        }
    }
    if let Some(avatar_action) = &mime_parser.group_avatar {
        info!(context, "group-avatar change for {}", chat_id);
        if let Ok(mut chat) = Chat::load_from_db(context, chat_id).await {
            match avatar_action {
                AvatarAction::Change(profile_image) => {
                    chat.param.set(Param::ProfileImage, profile_image);
                }
                AvatarAction::Delete => {
                    chat.param.remove(Param::ProfileImage);
                }
            };
            chat.update_param(context).await?;
            send_EVENT_CHAT_MODIFIED = true;
        }
    }

    // add members to group/check members
    if recreate_member_list {
        if !chat::is_contact_in_chat(context, chat_id, DC_CONTACT_ID_SELF).await {
            // Members could have been removed while we were
            // absent. We can't use existing member list and need to
            // start from scratch.
            context
                .sql
                .execute(
                    "DELETE FROM chats_contacts WHERE chat_id=?;",
                    paramsv![chat_id],
                )
                .await
                .ok();

            chat::add_to_chat_contacts_table(context, chat_id, DC_CONTACT_ID_SELF).await;
        }
        if from_id > DC_CONTACT_ID_LAST_SPECIAL
            && !Contact::addr_equals_contact(context, &self_addr, from_id as u32).await
            && !chat::is_contact_in_chat(context, chat_id, from_id).await
        {
            chat::add_to_chat_contacts_table(context, chat_id, from_id as u32).await;
        }
        for &to_id in to_ids.iter() {
            info!(context, "adding to={:?} to chat id={}", to_id, chat_id);
            if !Contact::addr_equals_contact(context, &self_addr, to_id).await
                && !chat::is_contact_in_chat(context, chat_id, to_id).await
            {
                chat::add_to_chat_contacts_table(context, chat_id, to_id).await;
            }
        }
        send_EVENT_CHAT_MODIFIED = true;
<<<<<<< HEAD
    } else if let Some(removed_addr) = X_MrRemoveFromGrp {
        let contact_id = Contact::lookup_id_by_addr(context, removed_addr).await;
        if contact_id != 0 {
            info!(context, "remove {:?} from chat id={}", contact_id, chat_id);
            chat::remove_from_chat_contacts_table(context, chat_id, contact_id).await;
        }
=======
    } else if removed_id > 0 {
        chat::remove_from_chat_contacts_table(context, chat_id, removed_id);
>>>>>>> 3ee81cbe
        send_EVENT_CHAT_MODIFIED = true;
    }

    if send_EVENT_CHAT_MODIFIED {
        context.call_cb(Event::ChatModified(chat_id));
    }
    Ok((chat_id, chat_id_blocked))
}

/// try extract a grpid from a message-id list header value
fn extract_grpid(mime_parser: &MimeMessage, headerdef: HeaderDef) -> Option<&str> {
    let header = mime_parser.get(headerdef)?;
    let parts = header
        .split(',')
        .map(str::trim)
        .filter(|part| !part.is_empty());
    parts.filter_map(dc_extract_grpid_from_rfc724_mid).next()
}

/// Handle groups for received messages, return chat_id/Blocked status on success
async fn create_or_lookup_adhoc_group(
    context: &Context,
    mime_parser: &MimeMessage,
    allow_creation: bool,
    create_blocked: Blocked,
    from_id: u32,
    to_ids: &ContactIds,
) -> Result<(ChatId, Blocked)> {
    // if we're here, no grpid was found, check if there is an existing
    // ad-hoc group matching the to-list or if we should and can create one
    // (we do not want to heuristically look at the likely mangled Subject)

    if mime_parser.is_mailinglist_message() {
        // XXX we could parse List-* headers and actually create and
        // manage a mailing list group, eventually
        info!(
            context,
            "not creating ad-hoc group for mailing list message"
        );
        return Ok((ChatId::new(0), Blocked::Not));
    }

    let mut member_ids: Vec<u32> = to_ids.iter().copied().collect();
    if !member_ids.contains(&from_id) {
        member_ids.push(from_id);
    }
    if !member_ids.contains(&DC_CONTACT_ID_SELF) {
        member_ids.push(DC_CONTACT_ID_SELF);
    }

    if member_ids.len() < 3 {
        info!(context, "not creating ad-hoc group: too few contacts");
        return Ok((ChatId::new(0), Blocked::Not));
    }

    let chat_ids = search_chat_ids_by_contact_ids(context, &member_ids).await?;
    if !chat_ids.is_empty() {
        let chat_ids_str = join(chat_ids.iter().map(|x| x.to_string()), ",");
        let res = context
            .sql
            .query_row(
                format!(
                    "SELECT c.id,
                        c.blocked
                   FROM chats c
                   LEFT JOIN msgs m
                          ON m.chat_id=c.id
                  WHERE c.id IN({})
                  ORDER BY m.timestamp DESC,
                           m.id DESC
                  LIMIT 1;",
                    chat_ids_str
                ),
                paramsv![],
                |row| {
                    Ok((
                        row.get::<_, ChatId>(0)?,
                        row.get::<_, Option<Blocked>>(1)?.unwrap_or_default(),
                    ))
                },
            )
            .await;

        if let Ok((id, id_blocked)) = res {
            /* success, chat found */
            return Ok((id, id_blocked));
        }
    }

    if !allow_creation {
        info!(context, "creating ad-hoc group prevented from caller");
        return Ok((ChatId::new(0), Blocked::Not));
    }

    // we do not check if the message is a reply to another group, this may result in
    // chats with unclear member list. instead we create a new group in the following lines ...

    // create a new ad-hoc group
    // - there is no need to check if this group exists; otherwise we would have caught it above
    let grpid = create_adhoc_grp_id(context, &member_ids).await;
    if grpid.is_empty() {
        warn!(
            context,
            "failed to create ad-hoc grpid for {:?}", member_ids
        );
        return Ok((ChatId::new(0), Blocked::Not));
    }
    // use subject as initial chat name
<<<<<<< HEAD
    let default_name = context
        .stock_string_repl_int(StockMessage::Member, member_ids.len() as i32)
        .await;
    let grpname = mime_parser.get_subject().unwrap_or_else(|| default_name);
=======
    let grpname = mime_parser
        .get_subject()
        .unwrap_or_else(|| "Unnamed group".to_string());
>>>>>>> 3ee81cbe

    // create group record
    let new_chat_id: ChatId = create_group_record(
        context,
        &grpid,
        grpname,
        create_blocked,
        VerifiedStatus::Unverified,
    )
    .await;
    for &member_id in &member_ids {
        chat::add_to_chat_contacts_table(context, new_chat_id, member_id).await;
    }

    context.call_cb(Event::ChatModified(new_chat_id));

    Ok((new_chat_id, create_blocked))
}

async fn create_group_record(
    context: &Context,
    grpid: impl AsRef<str>,
    grpname: impl AsRef<str>,
    create_blocked: Blocked,
    create_verified: VerifiedStatus,
) -> ChatId {
    if context.sql.execute(
        "INSERT INTO chats (type, name, grpid, blocked, created_timestamp) VALUES(?, ?, ?, ?, ?);",
        paramsv![
            if VerifiedStatus::Unverified != create_verified {
                Chattype::VerifiedGroup
            } else {
                Chattype::Group
            },
            grpname.as_ref(),
            grpid.as_ref(),
            create_blocked,
            time(),
        ],
    ).await
    .is_err()
    {
        warn!(
            context,
            "Failed to create group '{}' for grpid={}",
            grpname.as_ref(),
            grpid.as_ref()
        );
        return ChatId::new(0);
    }
    let row_id = context
        .sql
        .get_rowid(context, "chats", "grpid", grpid.as_ref())
        .await
        .unwrap_or_default();

    let chat_id = ChatId::new(row_id);
    info!(
        context,
        "Created group '{}' grpid={} as {}",
        grpname.as_ref(),
        grpid.as_ref(),
        chat_id
    );
    chat_id
}

async fn create_adhoc_grp_id(context: &Context, member_ids: &[u32]) -> String {
    /* algorithm:
    - sort normalized, lowercased, e-mail addresses alphabetically
    - put all e-mail addresses into a single string, separate the address by a single comma
    - sha-256 this string (without possibly terminating null-characters)
    - encode the first 64 bits of the sha-256 output as lowercase hex (results in 16 characters from the set [0-9a-f])
     */
    let member_ids_str = join(member_ids.iter().map(|x| x.to_string()), ",");
    let member_cs = context
        .get_config(Config::ConfiguredAddr)
        .await
        .unwrap_or_else(|| "no-self".to_string())
        .to_lowercase();

    let members = context
        .sql
        .query_map(
            format!(
                "SELECT addr FROM contacts WHERE id IN({}) AND id!=1", // 1=DC_CONTACT_ID_SELF
                member_ids_str
            ),
            paramsv![],
            |row| row.get::<_, String>(0),
            |rows| {
                let mut addrs = rows.collect::<std::result::Result<Vec<_>, _>>()?;
                addrs.sort();
                let mut acc = member_cs.clone();
                for addr in &addrs {
                    acc += ",";
                    acc += &addr.to_lowercase();
                }
                Ok(acc)
            },
        )
        .await
        .unwrap_or_else(|_| member_cs);

    hex_hash(&members)
}

fn hex_hash(s: impl AsRef<str>) -> String {
    let bytes = s.as_ref().as_bytes();
    let result = Sha256::digest(bytes);
    hex::encode(&result[..8])
}

async fn search_chat_ids_by_contact_ids(
    context: &Context,
    unsorted_contact_ids: &[u32],
) -> Result<Vec<ChatId>> {
    /* searches chat_id's by the given contact IDs, may return zero, one or more chat_id's */
    let mut contact_ids = Vec::with_capacity(23);
    let mut chat_ids = Vec::with_capacity(23);

    /* copy array, remove duplicates and SELF, sort by ID */
    if !unsorted_contact_ids.is_empty() {
        for &curr_id in unsorted_contact_ids {
            if curr_id != 1 && !contact_ids.contains(&curr_id) {
                contact_ids.push(curr_id);
            }
        }
        if !contact_ids.is_empty() {
            contact_ids.sort();
            let contact_ids_str = join(contact_ids.iter().map(|x| x.to_string()), ",");
            context.sql.query_map(
                format!(
                    "SELECT DISTINCT cc.chat_id, cc.contact_id
                       FROM chats_contacts cc
                       LEFT JOIN chats c ON c.id=cc.chat_id
                      WHERE cc.chat_id IN(SELECT chat_id FROM chats_contacts WHERE contact_id IN({}))
                        AND c.type=120
                        AND cc.contact_id!=1
                      ORDER BY cc.chat_id, cc.contact_id;", // 1=DC_CONTACT_ID_SELF
                    contact_ids_str
                ),
                paramsv![],
                |row| Ok((row.get::<_, ChatId>(0)?, row.get::<_, u32>(1)?)),
                |rows| {
                    let mut last_chat_id = ChatId::new(0);
                    let mut matches = 0;
                    let mut mismatches = 0;

                    for row in rows {
                        let (chat_id, contact_id) = row?;
                        if chat_id != last_chat_id {
                            if matches == contact_ids.len() && mismatches == 0 {
                                chat_ids.push(last_chat_id);
                            }
                            last_chat_id = chat_id;
                            matches = 0;
                            mismatches = 0;
                        }
                        if matches < contact_ids.len() && contact_id == contact_ids[matches] {
                            matches += 1;
                        } else {
                            mismatches += 1;
                        }
                    }

                    if matches == contact_ids.len() && mismatches == 0 {
                        chat_ids.push(last_chat_id);
                    }
                Ok(())
                }
            ).await?;
        }
    }

    Ok(chat_ids)
}

async fn check_verified_properties(
    context: &Context,
    mimeparser: &MimeMessage,
    from_id: u32,
    to_ids: &ContactIds,
) -> Result<()> {
    let contact = Contact::load_from_db(context, from_id).await?;

    ensure!(mimeparser.was_encrypted(), "This message is not encrypted.");

    // ensure, the contact is verified
    // and the message is signed with a verified key of the sender.
    // this check is skipped for SELF as there is no proper SELF-peerstate
    // and results in group-splits otherwise.
    if from_id != DC_CONTACT_ID_SELF {
        let peerstate = Peerstate::from_addr(context, contact.get_addr()).await;

        if peerstate.is_none()
            || contact.is_verified_ex(context, peerstate.as_ref()).await
                != VerifiedStatus::BidirectVerified
        {
            bail!(
                "Sender of this message is not verified: {}",
                contact.get_addr()
            );
        }

        if let Some(peerstate) = peerstate {
            ensure!(
                peerstate.has_verified_key(&mimeparser.signatures),
                "The message was sent with non-verified encryption."
            );
        }
    }

    // we do not need to check if we are verified with ourself
    let mut to_ids = to_ids.clone();
    to_ids.remove(&DC_CONTACT_ID_SELF);

    if to_ids.is_empty() {
        return Ok(());
    }
    let to_ids_str = join(to_ids.iter().map(|x| x.to_string()), ",");

    let rows = context
        .sql
        .query_map(
            format!(
                "SELECT c.addr, LENGTH(ps.verified_key_fingerprint)  FROM contacts c  \
             LEFT JOIN acpeerstates ps ON c.addr=ps.addr  WHERE c.id IN({}) ",
                to_ids_str
            ),
            paramsv![],
            |row| Ok((row.get::<_, String>(0)?, row.get::<_, i32>(1).unwrap_or(0))),
            |rows| {
                rows.collect::<std::result::Result<Vec<_>, _>>()
                    .map_err(Into::into)
            },
        )
        .await?;

    for (to_addr, _is_verified) in rows.into_iter() {
        info!(
            context,
            "check_verified_properties: {:?} self={:?}",
            to_addr,
            context.is_self_addr(&to_addr).await
        );
        let mut is_verified = _is_verified != 0;
        let peerstate = Peerstate::from_addr(context, &to_addr).await;

        // mark gossiped keys (if any) as verified
        if mimeparser.gossipped_addr.contains(&to_addr) {
            if let Some(mut peerstate) = peerstate {
                // if we're here, we know the gossip key is verified:
                // - use the gossip-key as verified-key if there is no verified-key
                // - OR if the verified-key does not match public-key or gossip-key
                //   (otherwise a verified key can _only_ be updated through QR scan which might be annoying,
                //   see https://github.com/nextleap-project/countermitm/issues/46 for a discussion about this point)
                if !is_verified
                    || peerstate.verified_key_fingerprint != peerstate.public_key_fingerprint
                        && peerstate.verified_key_fingerprint != peerstate.gossip_key_fingerprint
                {
                    info!(context, "{} has verified {}.", contact.get_addr(), to_addr,);
                    let fp = peerstate.gossip_key_fingerprint.clone();
                    if let Some(fp) = fp {
                        peerstate.set_verified(
                            PeerstateKeyType::GossipKey,
                            &fp,
                            PeerstateVerifiedStatus::BidirectVerified,
                        );
                        peerstate.save_to_db(&context.sql, false).await?;
                        is_verified = true;
                    }
                }
            }
        }
        if !is_verified {
            bail!(
                "{} is not a member of this verified group",
                to_addr.to_string()
            );
        }
    }
    Ok(())
}

fn set_better_msg(mime_parser: &mut MimeMessage, better_msg: impl AsRef<str>) {
    let msg = better_msg.as_ref();
    if !msg.is_empty() && !mime_parser.parts.is_empty() {
        let part = &mut mime_parser.parts[0];
        if part.typ == Viewtype::Text {
            part.msg = msg.to_string();
        }
    }
}

async fn is_reply_to_known_message(context: &Context, mime_parser: &MimeMessage) -> bool {
    /* check if the message is a reply to a known message; the replies are identified by the Message-ID from
    `In-Reply-To`/`References:` (to support non-Delta-Clients) */

    if let Some(field) = mime_parser.get(HeaderDef::InReplyTo) {
        if is_known_rfc724_mid_in_list(context, &field).await {
            return true;
        }
    }

    if let Some(field) = mime_parser.get(HeaderDef::References) {
        if is_known_rfc724_mid_in_list(context, &field).await {
            return true;
        }
    }

    false
}

async fn is_known_rfc724_mid_in_list(context: &Context, mid_list: &str) -> bool {
    if mid_list.is_empty() {
        return false;
    }

    if let Ok(ids) = parse_message_ids(mid_list) {
        for id in ids.iter() {
            if is_known_rfc724_mid(context, id).await {
                return true;
            }
        }
    }

    false
}

/// Check if a message is a reply to a known message (messenger or non-messenger).
async fn is_known_rfc724_mid(context: &Context, rfc724_mid: &str) -> bool {
    let rfc724_mid = rfc724_mid.trim_start_matches('<').trim_end_matches('>');

    context
        .sql
        .exists(
            "SELECT m.id FROM msgs m  \
             LEFT JOIN chats c ON m.chat_id=c.id  \
             WHERE m.rfc724_mid=?  \
             AND m.chat_id>9 AND c.blocked=0;",
            paramsv![rfc724_mid],
        )
        .await
        .unwrap_or_default()
}

/// Checks if the message defined by mime_parser references a message send by us from Delta Chat.
/// This is similar to is_reply_to_known_message() but
/// - checks also if any of the referenced IDs are send by a messenger
/// - it is okay, if the referenced messages are moved to trash here
/// - no check for the Chat-* headers (function is only called if it is no messenger message itself)
async fn is_reply_to_messenger_message(context: &Context, mime_parser: &MimeMessage) -> bool {
    if let Some(value) = mime_parser.get(HeaderDef::InReplyTo) {
        if is_msgrmsg_rfc724_mid_in_list(context, &value).await {
            return true;
        }
    }

    if let Some(value) = mime_parser.get(HeaderDef::References) {
        if is_msgrmsg_rfc724_mid_in_list(context, &value).await {
            return true;
        }
    }

    false
}

<<<<<<< HEAD
pub(crate) async fn is_msgrmsg_rfc724_mid_in_list(context: &Context, mid_list: &str) -> bool {
    if let Ok(ids) = mailparse::msgidparse(mid_list) {
=======
pub(crate) fn is_msgrmsg_rfc724_mid_in_list(context: &Context, mid_list: &str) -> bool {
    if let Ok(ids) = parse_message_ids(mid_list) {
>>>>>>> 3ee81cbe
        for id in ids.iter() {
            if is_msgrmsg_rfc724_mid(context, id).await {
                return true;
            }
        }
    }
    false
}

/// Check if a message is a reply to any messenger message.
async fn is_msgrmsg_rfc724_mid(context: &Context, rfc724_mid: &str) -> bool {
    let rfc724_mid = rfc724_mid.trim_start_matches('<').trim_end_matches('>');

    context
        .sql
        .exists(
            "SELECT id FROM msgs  WHERE rfc724_mid=?  AND msgrmsg!=0  AND chat_id>9;",
            paramsv![rfc724_mid],
        )
        .await
        .unwrap_or_default()
}

async fn dc_add_or_lookup_contacts_by_address_list(
    context: &Context,
    address_list: &[SingleInfo],
    origin: Origin,
) -> Result<ContactIds> {
    let mut contact_ids = ContactIds::new();
<<<<<<< HEAD
    for addr in addrs.iter() {
        match addr {
            mailparse::MailAddr::Single(info) => {
                contact_ids.insert(
                    add_or_lookup_contact_by_addr(context, &info.display_name, &info.addr, origin)
                        .await?,
                );
            }
            mailparse::MailAddr::Group(infos) => {
                for info in &infos.addrs {
                    contact_ids.insert(
                        add_or_lookup_contact_by_addr(
                            context,
                            &info.display_name,
                            &info.addr,
                            origin,
                        )
                        .await?,
                    );
                }
            }
        }
=======
    for info in address_list.iter() {
        contact_ids.insert(add_or_lookup_contact_by_addr(
            context,
            &info.display_name,
            &info.addr,
            origin,
        )?);
>>>>>>> 3ee81cbe
    }

    Ok(contact_ids)
}

/// Add contacts to database on receiving messages.
async fn add_or_lookup_contact_by_addr(
    context: &Context,
    display_name: &Option<String>,
    addr: &str,
    origin: Origin,
) -> Result<u32> {
    if context.is_self_addr(addr).await? {
        return Ok(DC_CONTACT_ID_SELF);
    }
    let display_name_normalized = display_name
        .as_ref()
        .map(normalize_name)
        .unwrap_or_default();

    let (row_id, _modified) =
        Contact::add_or_lookup(context, display_name_normalized, addr, origin).await?;
    ensure!(row_id > 0, "could not add contact: {:?}", addr);

    Ok(row_id)
}

fn dc_create_incoming_rfc724_mid(
    message_timestamp: i64,
    contact_id_from: u32,
    contact_ids_to: &ContactIds,
) -> Option<String> {
    /* create a deterministic rfc724_mid from input such that
    repeatedly calling it with the same input results in the same Message-id */

    let largest_id_to = contact_ids_to.iter().max().copied().unwrap_or_default();
    let result = format!(
        "{}-{}-{}@stub",
        message_timestamp, contact_id_from, largest_id_to
    );
    Some(result)
}

#[cfg(test)]
mod tests {
    use super::*;
    use crate::chat::ChatVisibility;
    use crate::chatlist::Chatlist;
    use crate::message::Message;
    use crate::test_utils::{dummy_context, TestContext};

    #[test]
    fn test_hex_hash() {
        let data = "hello world";

        let res = hex_hash(data);
        assert_eq!(res, "b94d27b9934d3e08");
    }

    #[async_std::test]
    async fn test_grpid_simple() {
        let context = dummy_context().await;
        let raw = b"From: hello\n\
                    Subject: outer-subject\n\
                    In-Reply-To: <lqkjwelq123@123123>\n\
                    References: <Gr.HcxyMARjyJy.9-uvzWPTLtV@nauta.cu>\n\
                    \n\
                    hello\x00";
        let mimeparser = MimeMessage::from_bytes(&context.ctx, &raw[..])
            .await
            .unwrap();
        assert_eq!(extract_grpid(&mimeparser, HeaderDef::InReplyTo), None);
        let grpid = Some("HcxyMARjyJy");
        assert_eq!(extract_grpid(&mimeparser, HeaderDef::References), grpid);
    }

    #[async_std::test]
    async fn test_grpid_from_multiple() {
        let context = dummy_context().await;
        let raw = b"From: hello\n\
                    Subject: outer-subject\n\
                    In-Reply-To: <Gr.HcxyMARjyJy.9-qweqwe@asd.net>\n\
                    References: <qweqweqwe>, <Gr.HcxyMARjyJy.9-uvzWPTLtV@nau.ca>\n\
                    \n\
                    hello\x00";
        let mimeparser = MimeMessage::from_bytes(&context.ctx, &raw[..])
            .await
            .unwrap();
        let grpid = Some("HcxyMARjyJy");
        assert_eq!(extract_grpid(&mimeparser, HeaderDef::InReplyTo), grpid);
        assert_eq!(extract_grpid(&mimeparser, HeaderDef::References), grpid);
    }

    #[test]
    fn test_dc_create_incoming_rfc724_mid() {
        let mut members = ContactIds::new();
        assert_eq!(
            dc_create_incoming_rfc724_mid(123, 45, &members),
            Some("123-45-0@stub".into())
        );
        members.insert(7);
        members.insert(3);
        assert_eq!(
            dc_create_incoming_rfc724_mid(123, 45, &members),
            Some("123-45-7@stub".into())
        );
        members.insert(9);
        assert_eq!(
            dc_create_incoming_rfc724_mid(123, 45, &members),
            Some("123-45-9@stub".into())
        );
    }

    #[async_std::test]
    async fn test_is_known_rfc724_mid() {
        let t = dummy_context().await;
        let mut msg = Message::new(Viewtype::Text);
        msg.text = Some("first message".to_string());
        let msg_id = chat::add_device_msg(&t.ctx, None, Some(&mut msg))
            .await
            .unwrap();
        let msg = Message::load_from_db(&t.ctx, msg_id).await.unwrap();

        // Message-IDs may or may not be surrounded by angle brackets
        assert!(is_known_rfc724_mid(&t.ctx, format!("<{}>", msg.rfc724_mid).as_str()).await);
        assert!(is_known_rfc724_mid(&t.ctx, &msg.rfc724_mid).await);
        assert!(!is_known_rfc724_mid(&t.ctx, "nonexistant@message.id").await);
    }

    #[async_std::test]
    async fn test_is_msgrmsg_rfc724_mid() {
        let t = dummy_context().await;
        let mut msg = Message::new(Viewtype::Text);
        msg.text = Some("first message".to_string());
        let msg_id = chat::add_device_msg(&t.ctx, None, Some(&mut msg))
            .await
            .unwrap();
        let msg = Message::load_from_db(&t.ctx, msg_id).await.unwrap();

        // Message-IDs may or may not be surrounded by angle brackets
        assert!(is_msgrmsg_rfc724_mid(&t.ctx, format!("<{}>", msg.rfc724_mid).as_str()).await);
        assert!(is_msgrmsg_rfc724_mid(&t.ctx, &msg.rfc724_mid).await);
        assert!(!is_msgrmsg_rfc724_mid(&t.ctx, "nonexistant@message.id").await);
    }

    async fn configured_offline_context() -> TestContext {
        let t = dummy_context().await;
        t.ctx
            .set_config(Config::Addr, Some("alice@example.org"))
            .await
            .unwrap();
        t.ctx
            .set_config(Config::ConfiguredAddr, Some("alice@example.org"))
            .await
            .unwrap();
        t.ctx
            .set_config(Config::Configured, Some("1"))
            .await
            .unwrap();
        t
    }

    static MSGRMSG: &[u8] = b"From: Bob <bob@example.org>\n\
                    To: alice@example.org\n\
                    Chat-Version: 1.0\n\
                    Subject: Chat: hello\n\
                    Message-ID: <Mr.1111@example.org>\n\
                    Date: Sun, 22 Mar 2020 22:37:55 +0000\n\
                    \n\
                    hello\n";

    static ONETOONE_NOREPLY_MAIL: &[u8] = b"From: Bob <bob@example.org>\n\
                    To: alice@example.org\n\
                    Subject: Chat: hello\n\
                    Message-ID: <2222@example.org>\n\
                    Date: Sun, 22 Mar 2020 22:37:56 +0000\n\
                    \n\
                    hello\n";

    static GRP_MAIL: &[u8] = b"From: bob@example.org\n\
                    To: alice@example.org, claire@example.org\n\
                    Subject: group with Alice, Bob and Claire\n\
                    Message-ID: <3333@example.org>\n\
                    Date: Sun, 22 Mar 2020 22:37:57 +0000\n\
                    \n\
                    hello\n";

    #[async_std::test]
    async fn test_adhoc_group_show_chats_only() {
        let t = configured_offline_context().await;
        assert_eq!(t.ctx.get_config_int(Config::ShowEmails).await, 0);

        let chats = Chatlist::try_load(&t.ctx, 0, None, None).await.unwrap();
        assert_eq!(chats.len(), 0);

        dc_receive_imf(&t.ctx, MSGRMSG, "INBOX", 1, false)
            .await
            .unwrap();
        let chats = Chatlist::try_load(&t.ctx, 0, None, None).await.unwrap();
        assert_eq!(chats.len(), 1);

        dc_receive_imf(&t.ctx, ONETOONE_NOREPLY_MAIL, "INBOX", 1, false)
            .await
            .unwrap();
        let chats = Chatlist::try_load(&t.ctx, 0, None, None).await.unwrap();
        assert_eq!(chats.len(), 1);

        dc_receive_imf(&t.ctx, GRP_MAIL, "INBOX", 1, false)
            .await
            .unwrap();
        let chats = Chatlist::try_load(&t.ctx, 0, None, None).await.unwrap();
        assert_eq!(chats.len(), 1);
    }

    #[async_std::test]
    async fn test_adhoc_group_show_accepted_contact_unknown() {
        let t = configured_offline_context().await;
        t.ctx
            .set_config(Config::ShowEmails, Some("1"))
            .await
            .unwrap();
        dc_receive_imf(&t.ctx, GRP_MAIL, "INBOX", 1, false)
            .await
            .unwrap();

        // adhoc-group with unknown contacts with show_emails=accepted is ignored for unknown contacts
        let chats = Chatlist::try_load(&t.ctx, 0, None, None).await.unwrap();
        assert_eq!(chats.len(), 0);
    }

    #[async_std::test]
    async fn test_adhoc_group_show_accepted_contact_known() {
        let t = configured_offline_context().await;
        t.ctx
            .set_config(Config::ShowEmails, Some("1"))
            .await
            .unwrap();
        Contact::create(&t.ctx, "Bob", "bob@example.org")
            .await
            .unwrap();
        dc_receive_imf(&t.ctx, GRP_MAIL, "INBOX", 1, false)
            .await
            .unwrap();

        // adhoc-group with known contacts with show_emails=accepted is still ignored for known contacts
        // (and existent chat is required)
        let chats = Chatlist::try_load(&t.ctx, 0, None, None).await.unwrap();
        assert_eq!(chats.len(), 0);
    }

    #[async_std::test]
    async fn test_adhoc_group_show_accepted_contact_accepted() {
        let t = configured_offline_context().await;
        t.ctx
            .set_config(Config::ShowEmails, Some("1"))
            .await
            .unwrap();

        // accept Bob by accepting a delta-message from Bob
        dc_receive_imf(&t.ctx, MSGRMSG, "INBOX", 1, false)
            .await
            .unwrap();
        let chats = Chatlist::try_load(&t.ctx, 0, None, None).await.unwrap();
        assert_eq!(chats.len(), 1);
        assert!(chats.get_chat_id(0).is_deaddrop());
        let chat_id = chat::create_by_msg_id(&t.ctx, chats.get_msg_id(0).unwrap())
            .await
            .unwrap();
        assert!(!chat_id.is_special());
        let chat = chat::Chat::load_from_db(&t.ctx, chat_id).await.unwrap();
        assert_eq!(chat.typ, Chattype::Single);
        assert_eq!(chat.name, "Bob");
        assert_eq!(chat::get_chat_contacts(&t.ctx, chat_id).await.len(), 1);
        assert_eq!(chat::get_chat_msgs(&t.ctx, chat_id, 0, None).await.len(), 1);

        // receive a non-delta-message from Bob, shows up because of the show_emails setting
        dc_receive_imf(&t.ctx, ONETOONE_NOREPLY_MAIL, "INBOX", 2, false)
            .await
            .unwrap();
        assert_eq!(chat::get_chat_msgs(&t.ctx, chat_id, 0, None).await.len(), 2);

        // let Bob create an adhoc-group by a non-delta-message, shows up because of the show_emails setting
        dc_receive_imf(&t.ctx, GRP_MAIL, "INBOX", 3, false)
            .await
            .unwrap();
        let chats = Chatlist::try_load(&t.ctx, 0, None, None).await.unwrap();
        assert_eq!(chats.len(), 2);
        let chat_id = chat::create_by_msg_id(&t.ctx, chats.get_msg_id(0).unwrap())
            .await
            .unwrap();
        let chat = chat::Chat::load_from_db(&t.ctx, chat_id).await.unwrap();
        assert_eq!(chat.typ, Chattype::Group);
        assert_eq!(chat.name, "group with Alice, Bob and Claire");
        assert_eq!(chat::get_chat_contacts(&t.ctx, chat_id).await.len(), 3);
    }

    #[async_std::test]
    async fn test_adhoc_group_show_all() {
        let t = configured_offline_context().await;
        t.ctx
            .set_config(Config::ShowEmails, Some("2"))
            .await
            .unwrap();
        dc_receive_imf(&t.ctx, GRP_MAIL, "INBOX", 1, false)
            .await
            .unwrap();

        // adhoc-group with unknown contacts with show_emails=all will show up in the deaddrop
        let chats = Chatlist::try_load(&t.ctx, 0, None, None).await.unwrap();
        assert_eq!(chats.len(), 1);
        assert!(chats.get_chat_id(0).is_deaddrop());
        let chat_id = chat::create_by_msg_id(&t.ctx, chats.get_msg_id(0).unwrap())
            .await
            .unwrap();
        let chat = chat::Chat::load_from_db(&t.ctx, chat_id).await.unwrap();
        assert_eq!(chat.typ, Chattype::Group);
        assert_eq!(chat.name, "group with Alice, Bob and Claire");
        assert_eq!(chat::get_chat_contacts(&t.ctx, chat_id).await.len(), 3);
    }

    #[test]
    fn test_read_receipt_and_unarchive() {
        // create alice's account
        let t = configured_offline_context();

        // create one-to-one with bob, archive one-to-one
        let bob_id = Contact::create(&t.ctx, "bob", "bob@exampel.org").unwrap();
        let one2one_id = chat::create_by_contact_id(&t.ctx, bob_id).unwrap();
        one2one_id
            .set_visibility(&t.ctx, ChatVisibility::Archived)
            .unwrap();
        let one2one = Chat::load_from_db(&t.ctx, one2one_id).unwrap();
        assert!(one2one.get_visibility() == ChatVisibility::Archived);

        // create a group with bob, archive group
        let group_id = chat::create_group_chat(&t.ctx, VerifiedStatus::Unverified, "foo").unwrap();
        chat::add_contact_to_chat(&t.ctx, group_id, bob_id);
        assert_eq!(chat::get_chat_msgs(&t.ctx, group_id, 0, None).len(), 0);
        group_id
            .set_visibility(&t.ctx, ChatVisibility::Archived)
            .unwrap();
        let group = Chat::load_from_db(&t.ctx, group_id).unwrap();
        assert!(group.get_visibility() == ChatVisibility::Archived);

        // everything archived, chatlist should be empty
        assert_eq!(
            Chatlist::try_load(&t.ctx, DC_GCL_NO_SPECIALS, None, None)
                .unwrap()
                .len(),
            0
        );

        // send a message to group with bob
        dc_receive_imf(
            &t.ctx,
            format!(
                "From: alice@example.org\n\
                 To: bob@example.org\n\
                 Subject: foo\n\
                 Message-ID: <Gr.{}.12345678901@example.org>\n\
                 Chat-Version: 1.0\n\
                 Chat-Group-ID: {}\n\
                 Chat-Group-Name: foo\n\
                 Chat-Disposition-Notification-To: alice@example.org\n\
                 Date: Sun, 22 Mar 2020 22:37:57 +0000\n\
                 \n\
                 hello\n",
                group.grpid, group.grpid
            )
            .as_bytes(),
            "INBOX",
            1,
            false,
        )
        .unwrap();
        let msgs = chat::get_chat_msgs(&t.ctx, group_id, 0, None);
        assert_eq!(msgs.len(), 1);
        let msg_id = msgs.first().unwrap();
        let msg = message::Message::load_from_db(&t.ctx, msg_id.clone()).unwrap();
        assert_eq!(msg.is_dc_message, MessengerMessage::Yes);
        assert_eq!(msg.text.unwrap(), "hello");
        assert_eq!(msg.state, MessageState::OutDelivered);
        let group = Chat::load_from_db(&t.ctx, group_id).unwrap();
        assert!(group.get_visibility() == ChatVisibility::Normal);

        // bob sends a read receipt to the group
        dc_receive_imf(
            &t.ctx,
            format!(
                "From: bob@example.org\n\
                 To: alice@example.org\n\
                 Subject: message opened\n\
                 Date: Sun, 22 Mar 2020 23:37:57 +0000\n\
                 Chat-Version: 1.0\n\
                 Message-ID: <Mr.12345678902@example.org>\n\
                 Content-Type: multipart/report; report-type=disposition-notification; boundary=\"SNIPP\"\n\
                 \n\
                 \n\
                 --SNIPP\n\
                 Content-Type: text/plain; charset=utf-8\n\
                 \n\
                 Read receipts do not guarantee sth. was read.\n\
                 \n\
                 \n\
                 --SNIPP\n\
                 Content-Type: message/disposition-notification\n\
                 \n\
                 Reporting-UA: Delta Chat 1.28.0\n\
                 Original-Recipient: rfc822;bob@example.org\n\
                 Final-Recipient: rfc822;bob@example.org\n\
                 Original-Message-ID: <Gr.{}.12345678901@example.org>\n\
                 Disposition: manual-action/MDN-sent-automatically; displayed\n\
                 \n\
                 \n\
                 --SNIPP--",
                group.grpid
            )
            .as_bytes(),
            "INBOX",
            1,
            false,
        )
        .unwrap();
        assert_eq!(chat::get_chat_msgs(&t.ctx, group_id, 0, None).len(), 1);
        let msg = message::Message::load_from_db(&t.ctx, msg_id.clone()).unwrap();
        assert_eq!(msg.state, MessageState::OutMdnRcvd);

        // check, the read-receipt has not unarchived the one2one
        assert_eq!(
            Chatlist::try_load(&t.ctx, DC_GCL_NO_SPECIALS, None, None)
                .unwrap()
                .len(),
            1
        );
        let one2one = Chat::load_from_db(&t.ctx, one2one_id).unwrap();
        assert!(one2one.get_visibility() == ChatVisibility::Archived);
    }

    #[test]
    fn test_no_from() {
        // if there is no from given, from_id stays 0 which is just fine. These messages
        // are very rare, however, we have to add them to the database (they go to the
        // "deaddrop" chat) to avoid a re-download from the server. See also [**]

        let t = configured_offline_context();
        let context = &t.ctx;

        let chats = Chatlist::try_load(&t.ctx, 0, None, None).unwrap();
        assert!(chats.get_msg_id(0).is_err());

        dc_receive_imf(
            context,
            b"To: bob@example.org\n\
                 Subject: foo\n\
                 Message-ID: <3924@example.org>\n\
                 Chat-Version: 1.0\n\
                 Date: Sun, 22 Mar 2020 22:37:57 +0000\n\
                 \n\
                 hello\n",
            "INBOX",
            1,
            false,
        )
        .unwrap();

        let chats = Chatlist::try_load(&t.ctx, 0, None, None).unwrap();
        // Check that the message was added to the database:
        assert!(chats.get_msg_id(0).is_ok());
    }

    #[test]
    fn test_escaped_from() {
        let t = configured_offline_context();
        let contact_id = Contact::create(&t.ctx, "foobar", "foobar@example.com").unwrap();
        let chat_id = chat::create_by_contact_id(&t.ctx, contact_id).unwrap();
        dc_receive_imf(
            &t.ctx,
            b"From: =?UTF-8?B?0JjQvNGPLCDQpNCw0LzQuNC70LjRjw==?= <foobar@example.com>\n\
                 To: alice@example.org\n\
                 Subject: foo\n\
                 Message-ID: <asdklfjjaweofi@example.org>\n\
                 Chat-Version: 1.0\n\
                 Chat-Disposition-Notification-To: =?UTF-8?B?0JjQvNGPLCDQpNCw0LzQuNC70LjRjw==?= <foobar@example.com>\n\
                 Date: Sun, 22 Mar 2020 22:37:57 +0000\n\
                 \n\
                 hello\n",
            "INBOX",
            1,
            false,
        ).unwrap();
        assert_eq!(
            Contact::load_from_db(&t.ctx, contact_id)
                .unwrap()
                .get_authname(),
            "Фамилия Имя", // The name was "Имя, Фамилия" and ("lastname, firstname") and should be swapped to "firstname, lastname"
        );
        let msgs = chat::get_chat_msgs(&t.ctx, chat_id, 0, None);
        assert_eq!(msgs.len(), 1);
        let msg_id = msgs.first().unwrap();
        let msg = message::Message::load_from_db(&t.ctx, msg_id.clone()).unwrap();
        assert_eq!(msg.is_dc_message, MessengerMessage::Yes);
        assert_eq!(msg.text.unwrap(), "hello");
        assert_eq!(msg.param.get_int(Param::WantsMdn).unwrap(), 1);
    }

    #[test]
    fn test_escaped_recipients() {
        let t = configured_offline_context();
        Contact::create(&t.ctx, "foobar", "foobar@example.com").unwrap();

        let carl_contact_id =
            Contact::add_or_lookup(&t.ctx, "Carl", "carl@host.tld", Origin::IncomingUnknownFrom)
                .unwrap()
                .0;

        dc_receive_imf(
            &t.ctx,
            b"From: Foobar <foobar@example.com>\n\
                 To: =?UTF-8?B?0JjQvNGPLCDQpNCw0LzQuNC70LjRjw==?= alice@example.org\n\
                 Cc: =?utf-8?q?=3Ch2=3E?= <carl@host.tld>\n\
                 Subject: foo\n\
                 Message-ID: <asdklfjjaweofi@example.org>\n\
                 Chat-Version: 1.0\n\
                 Chat-Disposition-Notification-To: <foobar@example.com>\n\
                 Date: Sun, 22 Mar 2020 22:37:57 +0000\n\
                 \n\
                 hello\n",
            "INBOX",
            1,
            false,
        )
        .unwrap();
        assert_eq!(
            Contact::load_from_db(&t.ctx, carl_contact_id)
                .unwrap()
                .get_name(),
            "h2"
        );

        let chats = Chatlist::try_load(&t.ctx, 0, None, None).unwrap();
        let msg = Message::load_from_db(&t.ctx, chats.get_msg_id(0).unwrap()).unwrap();
        assert_eq!(msg.is_dc_message, MessengerMessage::Yes);
        assert_eq!(msg.text.unwrap(), "hello");
        assert_eq!(msg.param.get_int(Param::WantsMdn).unwrap(), 1);
    }

    #[test]
    fn test_cc_to_contact() {
        let t = configured_offline_context();
        Contact::create(&t.ctx, "foobar", "foobar@example.com").unwrap();

        let carl_contact_id = Contact::add_or_lookup(
            &t.ctx,
            "garabage",
            "carl@host.tld",
            Origin::IncomingUnknownFrom,
        )
        .unwrap()
        .0;

        dc_receive_imf(
            &t.ctx,
            b"From: Foobar <foobar@example.com>\n\
                 To: alice@example.org\n\
                 Cc: Carl <carl@host.tld>\n\
                 Subject: foo\n\
                 Message-ID: <asdklfjjaweofi@example.org>\n\
                 Chat-Version: 1.0\n\
                 Chat-Disposition-Notification-To: <foobar@example.com>\n\
                 Date: Sun, 22 Mar 2020 22:37:57 +0000\n\
                 \n\
                 hello\n",
            "INBOX",
            1,
            false,
        )
        .unwrap();
        assert_eq!(
            Contact::load_from_db(&t.ctx, carl_contact_id)
                .unwrap()
                .get_name(),
            "Carl"
        );
    }
}<|MERGE_RESOLUTION|>--- conflicted
+++ resolved
@@ -32,15 +32,11 @@
 }
 
 /// Receive a message and add it to the database.
-<<<<<<< HEAD
-pub async fn dc_receive_imf(
-=======
 ///
 /// Returns an error on recoverable errors, e.g. database errors. In this case,
 /// message parsing should be retried later. If message itself is wrong, logs
 /// the error and returns success.
-pub fn dc_receive_imf(
->>>>>>> 3ee81cbe
+pub async fn dc_receive_imf(
     context: &Context,
     imf_raw: &[u8],
     server_folder: impl AsRef<str>,
@@ -63,17 +59,13 @@
         println!("{}", String::from_utf8_lossy(imf_raw));
     }
 
-<<<<<<< HEAD
-    let mut mime_parser = MimeMessage::from_bytes(context, imf_raw).await?;
-=======
-    let mut mime_parser = match MimeMessage::from_bytes(context, imf_raw) {
+    let mut mime_parser = match MimeMessage::from_bytes(context, imf_raw).await {
         Err(err) => {
             warn!(context, "dc_receive_imf: can't parse MIME: {}", err);
             return Ok(());
         }
         Ok(mime_parser) => mime_parser,
     };
->>>>>>> 3ee81cbe
 
     // we can not add even an empty record if we have no info whatsoever
     if !mime_parser.has_headers() {
@@ -118,52 +110,26 @@
     // we do not check Return-Path any more as this is unreliable, see
     // https://github.com/deltachat/deltachat-core/issues/150)
     let (from_id, from_id_blocked, incoming_origin) =
-<<<<<<< HEAD
-        if let Some(field_from) = mime_parser.get(HeaderDef::From_) {
-            from_field_to_contact_id(context, field_from).await?
-        } else {
-            (0, false, Origin::Unknown)
-        };
+        from_field_to_contact_id(context, &mime_parser.from).await?;
+
     let incoming = from_id != DC_CONTACT_ID_SELF;
 
     let mut to_ids = ContactIds::new();
-    for header_def in &[HeaderDef::To, HeaderDef::Cc] {
-        if let Some(field) = mime_parser.get(header_def.clone()) {
-            to_ids.extend(
-                &dc_add_or_lookup_contacts_by_address_list(
-                    context,
-                    &field,
-                    if !incoming {
-                        Origin::OutgoingTo
-                    } else if incoming_origin.is_known() {
-                        Origin::IncomingTo
-                    } else {
-                        Origin::IncomingUnknownTo
-                    },
-                )
-                .await?,
-            );
-        }
-    }
-=======
-        from_field_to_contact_id(context, &mime_parser.from)?;
-
-    let incoming = from_id != DC_CONTACT_ID_SELF;
-
-    let mut to_ids = ContactIds::new();
-
-    to_ids.extend(&dc_add_or_lookup_contacts_by_address_list(
-        context,
-        &mime_parser.recipients,
-        if !incoming {
-            Origin::OutgoingTo
-        } else if incoming_origin.is_known() {
-            Origin::IncomingTo
-        } else {
-            Origin::IncomingUnknownTo
-        },
-    )?);
->>>>>>> 3ee81cbe
+
+    to_ids.extend(
+        &dc_add_or_lookup_contacts_by_address_list(
+            context,
+            &mime_parser.recipients,
+            if !incoming {
+                Origin::OutgoingTo
+            } else if incoming_origin.is_known() {
+                Origin::IncomingTo
+            } else {
+                Origin::IncomingUnknownTo
+            },
+        )
+        .await?,
+    );
 
     // Add parts
 
@@ -354,13 +320,8 @@
     // check, if the mail is already in our database - if so, just update the folder/uid
     // (if the mail was moved around) and finish. (we may get a mail twice eg. if it is
     // moved between folders. make sure, this check is done eg. before securejoin-processing) */
-<<<<<<< HEAD
-    if let Ok((old_server_folder, old_server_uid, _)) =
-        message::rfc724_mid_exists(context, &rfc724_mid).await
-=======
     if let Some((old_server_folder, old_server_uid, _)) =
-        message::rfc724_mid_exists(context, &rfc724_mid)?
->>>>>>> 3ee81cbe
+        message::rfc724_mid_exists(context, &rfc724_mid).await?
     {
         if old_server_folder != server_folder.as_ref() || old_server_uid != server_uid {
             message::update_server_uid(context, &rfc724_mid, server_folder.as_ref(), server_uid)
@@ -430,16 +391,11 @@
                 }
                 Err(err) => {
                     *hidden = true;
-<<<<<<< HEAD
+
                     context.bob.write().await.status = 0; // secure-join failed
                     context.stop_ongoing().await;
-                    error!(context, "Error in Secure-Join message handling: {}", err);
-=======
-                    context.bob.write().unwrap().status = 0; // secure-join failed
-                    context.stop_ongoing();
                     warn!(context, "Error in Secure-Join message handling: {}", err);
                     return Ok(());
->>>>>>> 3ee81cbe
                 }
             }
         }
@@ -560,7 +516,7 @@
             msgrmsg = MessengerMessage::Yes; // avoid discarding by show_emails setting
             *chat_id = ChatId::new(0);
             allow_creation = true;
-            match observe_securejoin_on_other_device(context, mime_parser, to_id) {
+            match observe_securejoin_on_other_device(context, mime_parser, to_id).await {
                 Ok(securejoin::HandshakeMessage::Done)
                 | Ok(securejoin::HandshakeMessage::Ignore) => {
                     *hidden = true;
@@ -965,43 +921,25 @@
     let grpname = mime_parser.get(HeaderDef::ChatGroupName).cloned();
     let mut removed_id = 0;
 
-<<<<<<< HEAD
-    if let Some(optional_field) = mime_parser.get(HeaderDef::ChatGroupMemberRemoved).cloned() {
-        X_MrRemoveFromGrp = Some(optional_field);
-        mime_parser.is_system_message = SystemMessage::MemberRemovedFromGroup;
-        let left_group = Contact::lookup_id_by_addr(context, X_MrRemoveFromGrp.as_ref().unwrap())
-            .await
-            == from_id as u32;
-        better_msg = context
-            .stock_system_msg(
-                if left_group {
-=======
     if let Some(removed_addr) = mime_parser.get(HeaderDef::ChatGroupMemberRemoved).cloned() {
-        removed_id = Contact::lookup_id_by_addr(context, &removed_addr, Origin::Unknown);
+        removed_id = Contact::lookup_id_by_addr(context, &removed_addr, Origin::Unknown).await;
         if removed_id == 0 {
             warn!(context, "removed {:?} has no contact_id", removed_addr);
         } else {
             mime_parser.is_system_message = SystemMessage::MemberRemovedFromGroup;
-            better_msg = context.stock_system_msg(
-                if removed_id == from_id as u32 {
->>>>>>> 3ee81cbe
-                    StockMessage::MsgGroupLeft
-                } else {
-                    StockMessage::MsgDelMember
-                },
-<<<<<<< HEAD
-                X_MrRemoveFromGrp.as_ref().unwrap(),
-                "",
-                from_id as u32,
-            )
-            .await
-=======
-                &removed_addr,
-                "",
-                from_id as u32,
-            );
-        }
->>>>>>> 3ee81cbe
+            better_msg = context
+                .stock_system_msg(
+                    if removed_id == from_id as u32 {
+                        StockMessage::MsgGroupLeft
+                    } else {
+                        StockMessage::MsgDelMember
+                    },
+                    &removed_addr,
+                    "",
+                    from_id as u32,
+                )
+                .await;
+        }
     } else {
         let field = mime_parser.get(HeaderDef::ChatGroupMemberAdded).cloned();
         if let Some(optional_field) = field {
@@ -1235,17 +1173,8 @@
             }
         }
         send_EVENT_CHAT_MODIFIED = true;
-<<<<<<< HEAD
-    } else if let Some(removed_addr) = X_MrRemoveFromGrp {
-        let contact_id = Contact::lookup_id_by_addr(context, removed_addr).await;
-        if contact_id != 0 {
-            info!(context, "remove {:?} from chat id={}", contact_id, chat_id);
-            chat::remove_from_chat_contacts_table(context, chat_id, contact_id).await;
-        }
-=======
     } else if removed_id > 0 {
-        chat::remove_from_chat_contacts_table(context, chat_id, removed_id);
->>>>>>> 3ee81cbe
+        chat::remove_from_chat_contacts_table(context, chat_id, removed_id).await;
         send_EVENT_CHAT_MODIFIED = true;
     }
 
@@ -1354,16 +1283,9 @@
         return Ok((ChatId::new(0), Blocked::Not));
     }
     // use subject as initial chat name
-<<<<<<< HEAD
-    let default_name = context
-        .stock_string_repl_int(StockMessage::Member, member_ids.len() as i32)
-        .await;
-    let grpname = mime_parser.get_subject().unwrap_or_else(|| default_name);
-=======
     let grpname = mime_parser
         .get_subject()
         .unwrap_or_else(|| "Unnamed group".to_string());
->>>>>>> 3ee81cbe
 
     // create group record
     let new_chat_id: ChatId = create_group_record(
@@ -1732,13 +1654,8 @@
     false
 }
 
-<<<<<<< HEAD
 pub(crate) async fn is_msgrmsg_rfc724_mid_in_list(context: &Context, mid_list: &str) -> bool {
-    if let Ok(ids) = mailparse::msgidparse(mid_list) {
-=======
-pub(crate) fn is_msgrmsg_rfc724_mid_in_list(context: &Context, mid_list: &str) -> bool {
     if let Ok(ids) = parse_message_ids(mid_list) {
->>>>>>> 3ee81cbe
         for id in ids.iter() {
             if is_msgrmsg_rfc724_mid(context, id).await {
                 return true;
@@ -1768,38 +1685,10 @@
     origin: Origin,
 ) -> Result<ContactIds> {
     let mut contact_ids = ContactIds::new();
-<<<<<<< HEAD
-    for addr in addrs.iter() {
-        match addr {
-            mailparse::MailAddr::Single(info) => {
-                contact_ids.insert(
-                    add_or_lookup_contact_by_addr(context, &info.display_name, &info.addr, origin)
-                        .await?,
-                );
-            }
-            mailparse::MailAddr::Group(infos) => {
-                for info in &infos.addrs {
-                    contact_ids.insert(
-                        add_or_lookup_contact_by_addr(
-                            context,
-                            &info.display_name,
-                            &info.addr,
-                            origin,
-                        )
-                        .await?,
-                    );
-                }
-            }
-        }
-=======
     for info in address_list.iter() {
-        contact_ids.insert(add_or_lookup_contact_by_addr(
-            context,
-            &info.display_name,
-            &info.addr,
-            origin,
-        )?);
->>>>>>> 3ee81cbe
+        contact_ids.insert(
+            add_or_lookup_contact_by_addr(context, &info.display_name, &info.addr, origin).await?,
+        );
     }
 
     Ok(contact_ids)
@@ -2120,33 +2009,43 @@
         assert_eq!(chat::get_chat_contacts(&t.ctx, chat_id).await.len(), 3);
     }
 
-    #[test]
-    fn test_read_receipt_and_unarchive() {
+    #[async_std::test]
+    async fn test_read_receipt_and_unarchive() {
         // create alice's account
-        let t = configured_offline_context();
+        let t = configured_offline_context().await;
 
         // create one-to-one with bob, archive one-to-one
-        let bob_id = Contact::create(&t.ctx, "bob", "bob@exampel.org").unwrap();
-        let one2one_id = chat::create_by_contact_id(&t.ctx, bob_id).unwrap();
+        let bob_id = Contact::create(&t.ctx, "bob", "bob@exampel.org")
+            .await
+            .unwrap();
+        let one2one_id = chat::create_by_contact_id(&t.ctx, bob_id).await.unwrap();
         one2one_id
             .set_visibility(&t.ctx, ChatVisibility::Archived)
-            .unwrap();
-        let one2one = Chat::load_from_db(&t.ctx, one2one_id).unwrap();
+            .await
+            .unwrap();
+        let one2one = Chat::load_from_db(&t.ctx, one2one_id).await.unwrap();
         assert!(one2one.get_visibility() == ChatVisibility::Archived);
 
         // create a group with bob, archive group
-        let group_id = chat::create_group_chat(&t.ctx, VerifiedStatus::Unverified, "foo").unwrap();
-        chat::add_contact_to_chat(&t.ctx, group_id, bob_id);
-        assert_eq!(chat::get_chat_msgs(&t.ctx, group_id, 0, None).len(), 0);
+        let group_id = chat::create_group_chat(&t.ctx, VerifiedStatus::Unverified, "foo")
+            .await
+            .unwrap();
+        chat::add_contact_to_chat(&t.ctx, group_id, bob_id).await;
+        assert_eq!(
+            chat::get_chat_msgs(&t.ctx, group_id, 0, None).await.len(),
+            0
+        );
         group_id
             .set_visibility(&t.ctx, ChatVisibility::Archived)
-            .unwrap();
-        let group = Chat::load_from_db(&t.ctx, group_id).unwrap();
+            .await
+            .unwrap();
+        let group = Chat::load_from_db(&t.ctx, group_id).await.unwrap();
         assert!(group.get_visibility() == ChatVisibility::Archived);
 
         // everything archived, chatlist should be empty
         assert_eq!(
             Chatlist::try_load(&t.ctx, DC_GCL_NO_SPECIALS, None, None)
+                .await
                 .unwrap()
                 .len(),
             0
@@ -2174,15 +2073,18 @@
             1,
             false,
         )
+        .await
         .unwrap();
-        let msgs = chat::get_chat_msgs(&t.ctx, group_id, 0, None);
+        let msgs = chat::get_chat_msgs(&t.ctx, group_id, 0, None).await;
         assert_eq!(msgs.len(), 1);
         let msg_id = msgs.first().unwrap();
-        let msg = message::Message::load_from_db(&t.ctx, msg_id.clone()).unwrap();
+        let msg = message::Message::load_from_db(&t.ctx, msg_id.clone())
+            .await
+            .unwrap();
         assert_eq!(msg.is_dc_message, MessengerMessage::Yes);
         assert_eq!(msg.text.unwrap(), "hello");
         assert_eq!(msg.state, MessageState::OutDelivered);
-        let group = Chat::load_from_db(&t.ctx, group_id).unwrap();
+        let group = Chat::load_from_db(&t.ctx, group_id).await.unwrap();
         assert!(group.get_visibility() == ChatVisibility::Normal);
 
         // bob sends a read receipt to the group
@@ -2222,32 +2124,38 @@
             1,
             false,
         )
-        .unwrap();
-        assert_eq!(chat::get_chat_msgs(&t.ctx, group_id, 0, None).len(), 1);
-        let msg = message::Message::load_from_db(&t.ctx, msg_id.clone()).unwrap();
+        .await.unwrap();
+        assert_eq!(
+            chat::get_chat_msgs(&t.ctx, group_id, 0, None).await.len(),
+            1
+        );
+        let msg = message::Message::load_from_db(&t.ctx, msg_id.clone())
+            .await
+            .unwrap();
         assert_eq!(msg.state, MessageState::OutMdnRcvd);
 
         // check, the read-receipt has not unarchived the one2one
         assert_eq!(
             Chatlist::try_load(&t.ctx, DC_GCL_NO_SPECIALS, None, None)
+                .await
                 .unwrap()
                 .len(),
             1
         );
-        let one2one = Chat::load_from_db(&t.ctx, one2one_id).unwrap();
+        let one2one = Chat::load_from_db(&t.ctx, one2one_id).await.unwrap();
         assert!(one2one.get_visibility() == ChatVisibility::Archived);
     }
 
-    #[test]
-    fn test_no_from() {
+    #[async_std::test]
+    async fn test_no_from() {
         // if there is no from given, from_id stays 0 which is just fine. These messages
         // are very rare, however, we have to add them to the database (they go to the
         // "deaddrop" chat) to avoid a re-download from the server. See also [**]
 
-        let t = configured_offline_context();
+        let t = configured_offline_context().await;
         let context = &t.ctx;
 
-        let chats = Chatlist::try_load(&t.ctx, 0, None, None).unwrap();
+        let chats = Chatlist::try_load(&t.ctx, 0, None, None).await.unwrap();
         assert!(chats.get_msg_id(0).is_err());
 
         dc_receive_imf(
@@ -2263,18 +2171,23 @@
             1,
             false,
         )
+        .await
         .unwrap();
 
-        let chats = Chatlist::try_load(&t.ctx, 0, None, None).unwrap();
+        let chats = Chatlist::try_load(&t.ctx, 0, None, None).await.unwrap();
         // Check that the message was added to the database:
         assert!(chats.get_msg_id(0).is_ok());
     }
 
-    #[test]
-    fn test_escaped_from() {
-        let t = configured_offline_context();
-        let contact_id = Contact::create(&t.ctx, "foobar", "foobar@example.com").unwrap();
-        let chat_id = chat::create_by_contact_id(&t.ctx, contact_id).unwrap();
+    #[async_std::test]
+    async fn test_escaped_from() {
+        let t = configured_offline_context().await;
+        let contact_id = Contact::create(&t.ctx, "foobar", "foobar@example.com")
+            .await
+            .unwrap();
+        let chat_id = chat::create_by_contact_id(&t.ctx, contact_id)
+            .await
+            .unwrap();
         dc_receive_imf(
             &t.ctx,
             b"From: =?UTF-8?B?0JjQvNGPLCDQpNCw0LzQuNC70LjRjw==?= <foobar@example.com>\n\
@@ -2289,29 +2202,35 @@
             "INBOX",
             1,
             false,
-        ).unwrap();
+        ).await.unwrap();
         assert_eq!(
             Contact::load_from_db(&t.ctx, contact_id)
+                .await
                 .unwrap()
                 .get_authname(),
             "Фамилия Имя", // The name was "Имя, Фамилия" and ("lastname, firstname") and should be swapped to "firstname, lastname"
         );
-        let msgs = chat::get_chat_msgs(&t.ctx, chat_id, 0, None);
+        let msgs = chat::get_chat_msgs(&t.ctx, chat_id, 0, None).await;
         assert_eq!(msgs.len(), 1);
         let msg_id = msgs.first().unwrap();
-        let msg = message::Message::load_from_db(&t.ctx, msg_id.clone()).unwrap();
+        let msg = message::Message::load_from_db(&t.ctx, msg_id.clone())
+            .await
+            .unwrap();
         assert_eq!(msg.is_dc_message, MessengerMessage::Yes);
         assert_eq!(msg.text.unwrap(), "hello");
         assert_eq!(msg.param.get_int(Param::WantsMdn).unwrap(), 1);
     }
 
-    #[test]
-    fn test_escaped_recipients() {
-        let t = configured_offline_context();
-        Contact::create(&t.ctx, "foobar", "foobar@example.com").unwrap();
+    #[async_std::test]
+    async fn test_escaped_recipients() {
+        let t = configured_offline_context().await;
+        Contact::create(&t.ctx, "foobar", "foobar@example.com")
+            .await
+            .unwrap();
 
         let carl_contact_id =
             Contact::add_or_lookup(&t.ctx, "Carl", "carl@host.tld", Origin::IncomingUnknownFrom)
+                .await
                 .unwrap()
                 .0;
 
@@ -2331,25 +2250,31 @@
             1,
             false,
         )
+        .await
         .unwrap();
         assert_eq!(
             Contact::load_from_db(&t.ctx, carl_contact_id)
+                .await
                 .unwrap()
                 .get_name(),
             "h2"
         );
 
-        let chats = Chatlist::try_load(&t.ctx, 0, None, None).unwrap();
-        let msg = Message::load_from_db(&t.ctx, chats.get_msg_id(0).unwrap()).unwrap();
+        let chats = Chatlist::try_load(&t.ctx, 0, None, None).await.unwrap();
+        let msg = Message::load_from_db(&t.ctx, chats.get_msg_id(0).unwrap())
+            .await
+            .unwrap();
         assert_eq!(msg.is_dc_message, MessengerMessage::Yes);
         assert_eq!(msg.text.unwrap(), "hello");
         assert_eq!(msg.param.get_int(Param::WantsMdn).unwrap(), 1);
     }
 
-    #[test]
-    fn test_cc_to_contact() {
-        let t = configured_offline_context();
-        Contact::create(&t.ctx, "foobar", "foobar@example.com").unwrap();
+    #[async_std::test]
+    async fn test_cc_to_contact() {
+        let t = configured_offline_context().await;
+        Contact::create(&t.ctx, "foobar", "foobar@example.com")
+            .await
+            .unwrap();
 
         let carl_contact_id = Contact::add_or_lookup(
             &t.ctx,
@@ -2357,6 +2282,7 @@
             "carl@host.tld",
             Origin::IncomingUnknownFrom,
         )
+        .await
         .unwrap()
         .0;
 
@@ -2376,9 +2302,11 @@
             1,
             false,
         )
+        .await
         .unwrap();
         assert_eq!(
             Contact::load_from_db(&t.ctx, carl_contact_id)
+                .await
                 .unwrap()
                 .get_name(),
             "Carl"
