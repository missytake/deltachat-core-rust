--- conflicted
+++ resolved
@@ -1107,35 +1107,19 @@
     ) -> Result<()> {
         let folders_configured = context
             .sql
-<<<<<<< HEAD
             .get_raw_config_int(context, "folders_configured")
             .await;
-        if folders_configured.unwrap_or_default() >= 3 {
-            info!(context, "IMAP-folders already configured");
-            // the "3" here we increase if we have future updates to
-            // to folder configuration
+        if folders_configured.unwrap_or_default() >= DC_FOLDERS_CONFIGURED_VERSION {
             return Ok(());
         }
 
+        self.configure_folders(context, create_mvbox).await
+    }
+
+    pub async fn configure_folders(&mut self, context: &Context, create_mvbox: bool) -> Result<()> {
         if !self.is_connected() {
             return Err(Error::NoConnection);
         }
-        info!(context, "Configuring IMAP-folders.");
-=======
-            .get_raw_config_int(context, "folders_configured");
-        if folders_configured.unwrap_or_default() >= DC_FOLDERS_CONFIGURED_VERSION {
-            return Ok(());
-        }
-
-        self.configure_folders(context, create_mvbox)
-    }
-
-    pub fn configure_folders(&self, context: &Context, create_mvbox: bool) -> Result<()> {
-        task::block_on(async move {
-            if !self.is_connected().await {
-                return Err(Error::NoConnection);
-            }
->>>>>>> c1d49967
 
         if let Some(ref mut session) = &mut self.session {
             let mut folders = match session.list(Some(""), Some("*")).await {
@@ -1147,7 +1131,17 @@
 
             let mut sentbox_folder = None;
             let mut mvbox_folder = None;
-            let delimiter = self.config.imap_delimiter;
+
+            let mut delimiter = ".".to_string();
+            if let Some(folder) = folders.next().await {
+                let folder = folder.map_err(|err| Error::Other(err.to_string()))?;
+                if let Some(d) = folder.delimiter() {
+                    if !d.is_empty() {
+                        delimiter = d.to_string();
+                    }
+                }
+            }
+            info!(context, "Using \"{}\" as folder-delimiter.", delimiter);
             let fallback_folder = format!("INBOX{}DeltaChat", delimiter);
 
             while let Some(folder) = folders.next().await {
@@ -1172,20 +1166,7 @@
                 }
             }
 
-<<<<<<< HEAD
             drop(folders);
-=======
-                let mut delimiter = ".";
-                if let Some(folder) = folders.first() {
-                    if let Some(d) = folder.delimiter() {
-                        if !d.is_empty() {
-                            delimiter = d;
-                        }
-                    }
-                }
-                info!(context, "Using \"{}\" as folder-delimiter.", delimiter);
-                let fallback_folder = format!("INBOX{}DeltaChat", delimiter);
->>>>>>> c1d49967
 
             if mvbox_folder.is_none() && create_mvbox {
                 info!(context, "Creating MVBOX-folder \"DeltaChat\"...",);
@@ -1243,24 +1224,19 @@
                         context,
                         "configured_sentbox_folder",
                         Some(sentbox_folder.name()),
-<<<<<<< HEAD
                     )
                     .await?;
-=======
-                    )?;
-                }
-                context.sql.set_raw_config_int(
-                    context,
-                    "folders_configured",
-                    DC_FOLDERS_CONFIGURED_VERSION,
-                )?;
->>>>>>> c1d49967
             }
             context
                 .sql
-                .set_raw_config_int(context, "folders_configured", 3)
+                .set_raw_config_int(context, "folders_configured", DC_FOLDERS_CONFIGURED_VERSION)
                 .await?;
         }
+        context
+            .sql
+            .set_raw_config_int(context, "folders_configured", 3)
+            .await?;
+
         info!(context, "FINISHED configuring IMAP-folders.");
         Ok(())
     }
